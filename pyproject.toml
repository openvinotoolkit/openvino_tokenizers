--- conflicted
+++ resolved
@@ -105,12 +105,7 @@
 [build-system]
 requires = [
     "py-build-cmake@git+https://github.com/tttapa/py-build-cmake@7ab73da351c7140f06d727a8705bece4cf544cd9",
-<<<<<<< HEAD
     "cmake~=3.14",
-    "openvino~=2024.4.0.0.dev"
-=======
-    "cmake~=3.15",
     "openvino~=2024.5.0.0.dev"
->>>>>>> fcfa71ed
 ]
 build-backend = "py_build_cmake.build"