# -*- coding: utf-8 -*-
# Copyright (C) 2018-2024 Intel Corporation
# SPDX-License-Identifier: Apache-2.0

import logging
import sys
from dataclasses import fields
from functools import wraps
from typing import Any, Optional, Tuple, Union

from openvino.runtime import Model, Type
from openvino.runtime.exceptions import OVTypeError

from openvino_tokenizers.constants import UTF8ReplaceMode
from openvino_tokenizers.utils import (
    TokenzierConversionParams,
    change_inputs_type,
    change_outputs_type,
<<<<<<< HEAD
    update_rt_info_with_params,
    update_rt_info_with_versions,
    TokenzierConversionParams,
=======
    update_rt_info,
>>>>>>> ce9d51c8
)


logger = logging.getLogger(__name__)


def capture_arg(func):
    @wraps(func)
    def wrapper(*args, **kwargs):
        params = None
        if len(args) > 1 and args[1] is not None:
            params = args[1]
        if "params" in kwargs:
            params = kwargs["params"]

        if params is not None:
            for key in fields(TokenzierConversionParams):
                if kwargs.get(key.name) is not None:
                    msg = (
                        "Cannot specify both 'params' and individual convert_tokenizer arguments simultaneously. "
                        "Please pass all conversion params either individually, e.g. "
                        "convert_tokenizer(tokenizer_object, with_detokenizr=True, add_special_tokens=True,...). "
                        "Or within 'params' argument, e.g. "
                        "convert_tokenzier(tokenizer_object, params={'with_detokenizr': True, 'add_special_tokens': True, ...})"
                    )
                    raise ValueError(msg)

        if isinstance(params, dict):
            params = TokenzierConversionParams(**params)
        if params is None:
            params = TokenzierConversionParams(**kwargs)
        return func(args[0], params)

    # Embed convert_tokenizer docstring with TokenzierConversionParams docstring.
    wrapper.__doc__ = func.__doc__.replace("Returns:", "Returns:\n" + TokenzierConversionParams.__doc__ + "\n")
    return wrapper


@capture_arg
def convert_tokenizer(
    tokenizer_object: Any,
    params: Union[TokenzierConversionParams, dict] = None,
    *,
    with_detokenizer: bool = False,
    add_special_tokens: bool = True,
    skip_special_tokens: bool = True,
    clean_up_tokenization_spaces: Optional[bool] = None,
    tokenizer_output_type: Type = Type.i64,
    detokenizer_input_type: Type = Type.i64,
    streaming_detokenizer: bool = False,
    use_max_padding: bool = False,
    handle_special_tokens_with_re: Optional[bool] = None,
    use_sentencepiece_backend: bool = False,
    utf8_replace_mode: Optional[UTF8ReplaceMode] = None,
) -> Union[Model, Tuple[Model, Model]]:
    """
    Converts a given tokenizer object into an OpenVINO-compatible model.

    If no `params` are provided, the function will construct a `TokenzierConversionParams` instance
    using the passed keyword arguments to control the behavior of the conversion. Either params,
    or keyword arguments should be passed, if both are specified an Error will be thrown.

    Parameters:
    -----------
    tokenizer_object : Any
        The tokenizer object to convert. This should be an instance of a supported tokenizer, such
        as Huggingface's `PreTrainedTokenizerBase` or `PreTrainedTokenizerFast`.

    params : TokenzierConversionParams, optional
        If provided, the `TokenzierConversionParams` object containing conversion parameters.
        If not provided, the parameters will be constructed from the other keyword arguments.
    Returns:
    --------
    Union[Model, Tuple[Model, Model]]
        The converted tokenizer model, or a tuple tokenizer and detokenizer depending on with_detokenizer value.
    """
    ov_tokenizers = None

    if "transformers" not in sys.modules:
        raise EnvironmentError(
            "No transformers library in the environment. Install required dependencies with one of two options:\n"
            "1. pip install openvino-tokenizers[transformers]\n"
            "2. pip install transformers[sentencepiece] tiktoken\n"
        )

    from transformers import PreTrainedTokenizerBase, PreTrainedTokenizerFast

    from .hf_parser import (
        convert_fast_tokenizer,
        convert_sentencepiece_model_tokenizer,
        convert_tiktoken_model_tokenizer,
        is_sentencepiece_bpe_model,
        is_sentencepiece_model,
        is_tiktoken_model,
    )

    can_use_sentencepiece = is_sentencepiece_model(tokenizer_object)
    is_unigram = can_use_sentencepiece and not is_sentencepiece_bpe_model(tokenizer_object)
    if isinstance(tokenizer_object, PreTrainedTokenizerBase):
        if can_use_sentencepiece and (is_unigram or not tokenizer_object.is_fast or params.use_sentencepiece_backend):
            logger.info("Convert tokenizer using SentencePiece .model file.")
            ov_tokenizers = convert_sentencepiece_model_tokenizer(tokenizer_object, params)
        elif is_tiktoken_model(tokenizer_object):
            logger.info("Convert tiktoken-based tokenizer")
            ov_tokenizers = convert_tiktoken_model_tokenizer(tokenizer_object, params)
        elif isinstance(tokenizer_object, PreTrainedTokenizerFast):
            logger.info("Convert Huggingface Fast tokenizer pipeline.")
            ov_tokenizers = convert_fast_tokenizer(tokenizer_object, params)
        else:
            raise OVTypeError(f"Huggingface tokenizer type is not supported: {type(tokenizer_object)}")

        for model in ov_tokenizers if isinstance(ov_tokenizers, tuple) else [ov_tokenizers]:
            update_rt_info_with_params(model, tokenizer_object, params)
            update_rt_info_with_versions(model)

    if ov_tokenizers is None:
        raise OVTypeError(f"Tokenizer type is not supported: {type(tokenizer_object)}")

    if isinstance(ov_tokenizers, tuple):
        return (
            change_outputs_type(ov_tokenizers[0], params.tokenizer_output_type),
            change_inputs_type(ov_tokenizers[1], params.detokenizer_input_type),
        )
    return change_outputs_type(ov_tokenizers, params.tokenizer_output_type)<|MERGE_RESOLUTION|>--- conflicted
+++ resolved
@@ -16,13 +16,8 @@
     TokenzierConversionParams,
     change_inputs_type,
     change_outputs_type,
-<<<<<<< HEAD
     update_rt_info_with_params,
     update_rt_info_with_versions,
-    TokenzierConversionParams,
-=======
-    update_rt_info,
->>>>>>> ce9d51c8
 )
 
 
