# -*- coding: utf-8 -*-
# Copyright (C) 2018-2024 Intel Corporation
# SPDX-License-Identifier: Apache-2.0

from __future__ import annotations

import logging
import weakref
from copy import copy
from dataclasses import dataclass, field
from functools import singledispatchmethod
<<<<<<< HEAD
from itertools import chain, islice, takewhile, groupby
from typing import Any, Dict, Generator, Iterable, List, Optional, Tuple, Union
=======
from itertools import islice
from typing import Any, Dict, Iterable, List, Optional, Tuple, Union
>>>>>>> 0ac89d32

import numpy as np
from openvino.runtime import Model, Output, PartialShape, Type, op
from openvino.runtime import opset12 as opset
from openvino.runtime.exceptions import OVTypeError, UserInputError
from openvino.runtime.utils.types import as_node, make_constant_node

from . import _get_factory
from .constants import (
    ATTENTION_MASK_INPUT_NAME,
    DETOKENIZER_NAME,
    MIN_CACHE_CAPACITY,
    STRING_OUTPUT_NAME,
    TOKEN_IDS_INPUT_NAME,
    TOKEN_TYPE_IDS_INPUT_NAME,
    TOKENIZER_NAME,
    VOCAB_SIZE_CACHE_PROPORTION,
    UTF8ReplaceMode,
)
from .str_pack import pack_string, pack_strings
from .utils import apply_unicode_to_bytes, generate_tokens_with_space_symbols, has_incompatible_re2_op, quote_meta


logger = logging.getLogger(__name__)


@dataclass
class BasePipelineStep:
    _pipeline: Optional[weakref.ReferenceType["TokenizerPipeline"]] = field(default=None, init=False, repr=False)

    def __str__(self) -> str:
        params_string = ", ".join(f"{key}={val!r}" for key, val in self.get_config().items())
        return f"{self.__class__.__name__}({params_string})"

    def get_config(self) -> Dict[str, Any]:
        config = {key: value for key, value in vars(self).items() if not key.startswith("_")}
        properties = {
            key: getattr(self, key)
            for key in dir(type(self))
            if not key.startswith("_") and isinstance(getattr(type(self), key), property)
        }
        config.update(properties)
        return config

    def get_pipeline(self) -> Optional["TokenizerPipeline"]:
        return self._pipeline() if self._pipeline is not None else None

    def set_pipeline(self, pipeline: "TokenizerPipeline") -> None:
        self._pipeline = weakref.ref(pipeline)

    def get_ov_subgraph(self, *input_nodes: List[Output]) -> List[Output]:
        raise NotImplementedError

    @staticmethod
    def create_string_constant_node(value: Union[str, Iterable[str]]) -> op.Constant:
        if isinstance(value, str):
            # string scalar
            ps = pack_string(value)
            return op.Constant(ps)
        else:
            # support only 1D strings for now
            ps = pack_strings(value)
            return _get_factory().create("StringTensorUnpack", op.Constant(ps).outputs())

    def finalize(self) -> None:
        """Called after the entire pipeline has been built"""
        return


@dataclass(frozen=True, order=True)
class SpecialToken:
    text: str
    strip_left: bool = False
    strip_right: bool = False

    def regex_repr(self) -> str:
        # operation has to be rewritten with RE2:Set in order to support multiple
        return r"(?:\s*)" * self.strip_left + f"({quote_meta(self.text)})" + r"(?:\s*)" * self.strip_right


@dataclass
class SpecialTokensSplit(BasePipelineStep):
    special_tokens: List[SpecialToken] = field(default_factory=list)

    def __post_init__(self) -> None:
        if self.special_tokens:
            self.special_tokens = sorted(self.special_tokens, reverse=True)

    @classmethod
    def from_string_iter(cls, strings: Iterable[str]) -> "SpecialTokensSplit":
        return cls([SpecialToken(string) for string in strings])

    @classmethod
    def from_hf_tokenizer(cls, hf_tokenizer) -> "SpecialTokensSplit":
        added_tokens = {}

        if hasattr(hf_tokenizer, "special_tokens"):
            added_tokens.update(
                {
                    idx: SpecialToken(token)
                    for token, idx in sorted(hf_tokenizer.special_tokens.items(), key=lambda x: x[1])
                }
            )
            # if padding and unk tokens share the same index, use unk
            if hf_tokenizer.unk_token is not None and hf_tokenizer.unk_token not in (
                token.text for token in added_tokens.values()
            ):
                unk_token_id = hf_tokenizer.unk_token_id or hf_tokenizer.pad_token_id
                added_tokens[unk_token_id] = hf_tokenizer.unk_token

        if hasattr(hf_tokenizer, "tokenizer") and hasattr(hf_tokenizer.tokenizer, "index_special_tokens"):
            added_tokens.update(hf_tokenizer.tokenizer.index_special_tokens)

        if added_tokens_decoder := getattr(hf_tokenizer, "added_tokens_decoder", False):
            added_tokens.update(
                {
                    idx: SpecialToken(
                        text=added_token.content,
                        strip_left=added_token.lstrip,
                        strip_right=added_token.rstrip,
                    )
                    for idx, added_token in added_tokens_decoder.items()
                }
            )

        return cls(special_tokens=list(added_tokens.values()))

    def get_ov_subgraph(self, input_nodes: List[Output]) -> List[Output]:
        if not self.special_tokens:
            return list(input_nodes)

        split_pattern = "|".join(token.regex_repr() for token in self.special_tokens)
        input_nodes.extend(self.create_string_constant_node(split_pattern).outputs())

        return _get_factory().create("SpecialTokensSplit", input_nodes).outputs()


@dataclass
class NormalizationStep(BasePipelineStep):
    pass


@dataclass
class NormalizeUnicode(NormalizationStep):
    normalization_form: str = "NFD"

    def get_ov_subgraph(self, input_nodes: List[Output]) -> List[Output]:
        return (
            _get_factory()
            .create(
                "NormalizeUnicode",
                input_nodes,
                {"normalization_form": self.normalization_form},
            )
            .outputs()
        )


@dataclass
class CaseFoldStep(NormalizationStep):
    #  attribute from tf.StringLower operation
    encoding: str = "utf-8"

    def __post_init__(self):
        if self.encoding not in ["", "utf-8"]:
            raise ValueError(
                f"[ CaseFoldStep ] `encoding` attribute must be one of ['', 'utf-8'], got {self.encoding!r}."
            )

    def get_ov_subgraph(self, input_nodes: List[Output]) -> List[Output]:
        return _get_factory().create("CaseFold", input_nodes, {"encoding": self.encoding}).outputs()


@dataclass
class RegexNormalizationStep(NormalizationStep):
    regex_search_pattern: str
    replace_term: str
    global_replace: bool = True

    def __post_init__(self):
        self.vet_search_pattern()

    def vet_search_pattern(self) -> None:
        if has_incompatible_re2_op(self.regex_search_pattern):
            logger.warning(
                "RegexNormalization pattern is not supported, operation output might differ from the original tokenizer."
            )

    @classmethod
    def strip_accents_regex(cls) -> "RegexNormalizationStep":
        return cls(regex_search_pattern=r"\p{Mn}", replace_term="")

    @classmethod
    def add_prefix_whitespace_regex(cls) -> "RegexNormalizationStep":
        return cls(regex_search_pattern=r"^(\S)", replace_term=r" \1")

    @classmethod
    def add_prefix_whitespace_to_not_whitespace_regex(cls) -> "RegexNormalizationStep":
        return cls(regex_search_pattern=r"^([^ ])", replace_term=r" \1")

    @classmethod
    def replace_spaces_metaspace(cls, replace_term=r"▁") -> "RegexNormalizationStep":
        return cls(regex_search_pattern=r" ", replace_term=replace_term)

    @classmethod
    def prepend_regex(cls, string: str) -> "RegexNormalizationStep":
        return cls(regex_search_pattern=r"(^)(.+)", replace_term=rf"{string}\2")

    @classmethod
    def prepend_with_check_regex(cls, string: str, check_string: str) -> "RegexNormalizationStep":
        return cls(regex_search_pattern=rf"(^)([^{check_string}])", replace_term=rf"{string}\2")

    @classmethod
    def del_control_chars_regex(cls) -> "RegexNormalizationStep":
        return cls(
            regex_search_pattern=r"([\x00-\x08\x0B\x0C\x0E-\x1F\x7F-\x9F])",  # exclude \n\t\r
            replace_term="",
        )

    @classmethod
    def clean_up_tokenization_spaces(cls) -> "RegexNormalizationStep":
        return cls(
            regex_search_pattern=r" ([\.\?\!\,])| ('[ms])| (') | ('[rv]e)",
            replace_term="\1",
        )

    def get_ov_subgraph(self, input_nodes: List[Output]) -> List[Output]:
        input_nodes.extend(
            (
                self.create_string_constant_node(self.regex_search_pattern),
                self.create_string_constant_node(self.replace_term),
            )
        )
        return (
            _get_factory().create("RegexNormalization", input_nodes, {"global_replace": self.global_replace}).outputs()
        )


@dataclass
class NMTNormalizationStep(NormalizationStep):
    """Normaization based on NMT task.

    https://github.com/huggingface/tokenizers/blob/28cd3dce2a75d106572392194ff2564574c33235/tokenizers/src/normalizers/unicode.rs#L44
    """


@dataclass
class StripStringStep(NormalizationStep):
    left: bool
    right: bool


@dataclass
class PreTokenizatinStep(BasePipelineStep):
    pass


@dataclass
class RegexSplitStep(PreTokenizatinStep):
    split_pattern: str
    invert: bool = False
    behaviour: str = "remove"
    max_splits: int = -1

    def __post_init__(self):
        if self.max_splits < -1:
            raise ValueError(
                "RegexSplitStep max_splits attribute must be greater then `0` or equal to `-1`, "
                f"got `{self.max_splits}`"
            )

    @classmethod
    def bert_whitespace_splitter(cls) -> "RegexSplitStep":
        return cls(split_pattern=r"\s+", invert=False)

    @classmethod
    def bert_keep_delimeters_splitter(cls) -> "RegexSplitStep":
        """Generates a step with a standard BERT regex.

        The source:
        https://github.com/tensorflow/text/blob/4a098cd852c0b7ebee621e2d211c7f202dd679c2/tensorflow_text/python/ops/bert_tokenizer.py#L39
        """
        return cls(
            "|".join(
                [
                    r"|".join(
                        [
                            r"[!-/]",
                            r"[:-@]",
                            r"[\[-`]",
                            r"[{-~]",
                            r"[\p{P}]",
                        ],
                    ),
                    r"|".join(
                        [
                            r"[\x{4E00}-\x{9FFF}]",
                            r"[\x{3400}-\x{4DBF}]",
                            r"[\x{20000}-\x{2A6DF}]",
                            r"[\x{2A700}-\x{2B73F}]",
                            r"[\x{2B740}-\x{2B81F}]",
                            r"[\x{2B820}-\x{2CEAF}]",
                            r"[\x{F900}-\x{FAFF}]",
                            r"[\x{2F800}-\x{2FA1F}]",
                        ],
                    ),
                ],
            ),
            invert=False,
            behaviour="isolate",
        )

    @classmethod
    def bert_splitter(cls) -> List["RegexSplitStep"]:
        return [cls.bert_whitespace_splitter(), cls.bert_keep_delimeters_splitter()]

    @classmethod
    def whitespace_splitter(cls) -> "RegexSplitStep":
        return cls(r"\w+|[^\w\s]+", invert=True)

    @classmethod
    def metaspace_splitter(cls, metaspace=r"▁") -> "RegexSplitStep":
        return cls(metaspace, invert=False, behaviour="merge_with_next")

    @classmethod
    def byte_level_splitter(cls) -> "RegexSplitStep":
        return cls(
            r"'s|'t|'re|'ve|'m|'ll|'d| ?\p{L}+| ?\p{N}+| ?[^\s\p{L}\p{N}]+|\s+",
            invert=False,
            behaviour="isolate",
        )

    @classmethod
    def digits_splitter(cls, behaviour="isolate") -> "RegexSplitStep":
        return cls(
            r"\p{Nd}|\p{Nl}|\p{No}",
            invert=False,
            behaviour=behaviour,
        )

    @classmethod
    def punctuation_splitter(cls, behaviour="isolate") -> "RegexSplitStep":
        return cls(
            r"\p{P}",
            invert=False,
            behaviour=behaviour,
        )

    def get_ov_subgraph(self, input_nodes: List[Output]) -> List[Output]:
        input_nodes.extend(self.create_string_constant_node(self.split_pattern).outputs())
        return (
            _get_factory()
            .create(
                "RegexSplit",
                input_nodes,
                {
                    "behaviour": self.behaviour.lower(),
                    "invert": self.invert,
                    "max_splits": self.max_splits,
                },
            )
            .outputs()
        )


@dataclass
class WhitespaceSplitStep(PreTokenizatinStep):
    """Works like python `str.split`."""

    def get_ov_subgraph(self, input_nodes: List[Output]) -> List[Output]:
        return RegexSplitStep.whitespace_splitter().get_ov_subgraph(input_nodes).outputs()


@dataclass
class BytesToCharsStep(PreTokenizatinStep):
    """Maps chars to other chars for Byte-level BPE Tokenizer"""

    def get_ov_subgraph(self, input_nodes: List[Output]) -> List[Output]:
        return (
            _get_factory()
            .create(
                "BytesToChars",
                input_nodes,
            )
            .outputs()
        )


@dataclass
class TokenizationModelStep(BasePipelineStep):
    pass


@dataclass
class VocabEncoderStep(TokenizationModelStep):
    vocab: List[str] = field(repr=False)
    vocab_values: Optional[List[int]] = None
    default_value: int = -1

    def __post_init__(self) -> None:
        if self.vocab_values is None:
            self.vocab_values = list(range(len(self.vocab)))

    def get_vocab_node_outputs(self) -> Optional[List[Output]]:
        return self.get_pipeline().vocab_node_outputs

    def get_ov_subgraph(self, input_nodes: List[Output]) -> List[Output]:
        input_nodes.extend(
            (
                *self.create_string_constant_node(self.vocab).outputs(),
                make_constant_node(np.array(self.vocab_values, dtype=np.int32), Type.i32),
                make_constant_node(self.default_value, Type.i32),  # default_value
            )
        )
        return _get_factory().create("VocabEncoder", input_nodes).outputs()


@dataclass
class TrieTokenizerStep(TokenizationModelStep):
    vocab: List[str] = field(repr=False)
    indices: List[int] = field(repr=False)

    def __post_init__(self):
        if len(self.vocab) != len(self.indices):
            raise UserInputError("Vocab and Indices must be the same length.")

        self.vocab, self.indices = self.fill_vocab(self.vocab, self.indices)

    @staticmethod
    def fill_vocab(vocab: List[str], indices: List[int]) -> Tuple[List[str], List[int]]:
        max_idx = max(indices)
        new_indices = list(range(max_idx + 1))

        idx_to_token = dict(zip(indices, vocab))
        new_vocab = []
        for idx in new_indices:
            new_vocab.append(idx_to_token.get(idx, ""))

        return new_vocab, new_indices

    @classmethod
    def from_rwkv_vocab(cls, vocab_file_strings: Iterable[str]) -> TrieTokenizerStep:
        vocab = []
        indices = []
        for line in vocab_file_strings:
            idx = int(line.split(" ")[0])
            x = eval(line.split(" ", 1)[1].rsplit(" ", 1)[0])
            vocab.append(x)
            indices.append(idx)
        return cls(vocab, indices)

    def get_ov_subgraph(self, input_nodes: List[Output]) -> List[Output]:
        input_nodes.extend(
            (
                *self.create_string_constant_node(self.vocab).outputs(),
                make_constant_node(np.array(self.indices, dtype=np.int32), Type.i32),
            )
        )
        return _get_factory().create("TrieTokenizer", input_nodes).outputs()


@dataclass
class WordPieceTokenizationStep(TokenizationModelStep):
    vocab: List[str] = field(repr=False)
    unk_token: str = "[UNK]"
    suffix_indicator: str = "##"
    max_bytes_per_word: int = 100
    unk_token_id: int = field(init=False)

    def __post_init__(self) -> None:
        try:
            self.unk_token_id = self.vocab.index(self.unk_token)
        except ValueError:
            raise UserInputError(f"Cannot find unknown token '{self.unk_token}' in the vocab")

    @property
    def vocab_size(self) -> int:
        return len(self.vocab)

    @classmethod
    def from_hf_json(cls, tokenizer_json: Dict[str, Any]) -> "WordPieceTokenizationStep":
        return cls(
            unk_token=tokenizer_json["model"]["unk_token"],
            suffix_indicator=tokenizer_json["model"]["continuing_subword_prefix"],
            vocab=[token for token, index in sorted(tokenizer_json["model"]["vocab"].items(), key=lambda x: x[1])],
        )

    def get_ov_subgraph(self, input_nodes: List[Output]) -> List[Output]:
        input_nodes.extend(
            (
                *self.create_string_constant_node(self.vocab).outputs(),
                *as_node(self.unk_token_id).outputs(),
            )
        )
        return (
            _get_factory()
            .create(
                "WordpieceTokenizer",
                input_nodes,
                {
                    "suffix_indicator": self.suffix_indicator,
                    "max_bytes_per_word": self.max_bytes_per_word,
                },
            )
            .outputs()
        )


@dataclass
class BPETokenizationStep(TokenizationModelStep):
    vocab: Union[List[str], List[bytes]] = field(repr=False)
    merges: Union[List[str], List[Tuple[bytes, bytes]]] = field(repr=False)
    unk_token: str = ""
    fuse_unk: bool = False
    suffix_indicator: str = ""
    end_suffix: str = ""
    byte_fallback: bool = False
    cache_capacity: int = MIN_CACHE_CAPACITY
    added_tokens: Optional[Union[Dict[str, int], Dict[bytes, int]]] = None

    def finalize(self) -> None:
        pipeline = self.get_pipeline()

        # remove BytesToChars transformation
        if pipeline.is_byte_level:
            self.vocab = [apply_unicode_to_bytes(token) for token in self.vocab]
            pipeline.vocab = self.vocab
            if self.merges_are_pairs:
                self.merges = [tuple(map(apply_unicode_to_bytes, merge)) for merge in self.merges]
            else:
                self.merges = [tuple(map(apply_unicode_to_bytes, merge.split(" "))) for merge in self.merges]

            chars_to_bytes_idx = next(
                idx for idx, step in enumerate(pipeline.steps) if isinstance(step, CharsToBytesStep)
            )
            pipeline.steps.insert(chars_to_bytes_idx, FuseStep())
            pipeline.steps = [
                step for step in pipeline.steps if not isinstance(step, (BytesToCharsStep, CharsToBytesStep))
            ]

        if self.added_tokens is None:
            return

        vocab_set = set(self.vocab)
        for (
            token,
            idx,
        ) in sorted(self.added_tokens.items(), key=lambda x: (x[1], x[0])):
            if token not in vocab_set:
                if idx >= len(self.vocab):
                    self.vocab.append(token)

    @classmethod
    def from_hf_json(cls, tokenizer_json: Dict[str, Any]) -> "BPETokenizationStep":
        vocab = [token for token, index in sorted(tokenizer_json["model"]["vocab"].items(), key=lambda x: x[1])]
        added_tokens = {token["content"]: token["id"] for token in tokenizer_json["added_tokens"] if token["id"]}
        for token_json in tokenizer_json["added_tokens"]:
            if token_json["rstrip"]:
                for new_token in generate_tokens_with_space_symbols(token_json["content"], depth=2):
                    added_tokens[new_token] = token_json["id"]

        # TODO: CVS-150387 Implement suffix_indicator.
        if tokenizer_json["model"]["continuing_subword_prefix"]:
            raise NotImplementedError("continuing_subword_prefix/suffix_indicator is not implemented yet.")

        return cls(
            unk_token=tokenizer_json["model"]["unk_token"] or "",
            fuse_unk=tokenizer_json["model"]["fuse_unk"] or False,
            suffix_indicator=tokenizer_json["model"]["continuing_subword_prefix"] or "",
            end_suffix=tokenizer_json["model"]["end_of_word_suffix"] or "",
            vocab=vocab,
            merges=tokenizer_json["model"]["merges"],
            added_tokens=added_tokens,
            byte_fallback=tokenizer_json["model"]["byte_fallback"],
            cache_capacity=max(
                tokenizer_json["model"].get("cache_capacity", int(len(vocab) * VOCAB_SIZE_CACHE_PROPORTION)),
                MIN_CACHE_CAPACITY,
            ),
        )

    @classmethod
    def from_tiktoken_encoding(
        cls,
        encoding: "Encoding",  # noqa
        reference_vocab: Optional[Dict[Union[str, bytes], int]] = None,
    ) -> "BPETokenizationStep":
        from .tiktoken_parser import generate_vocab_and_merges

        vocab, merges, added_tokens = generate_vocab_and_merges(encoding)
        added_tokens.update(dict(encoding._special_tokens.items()))

        if reference_vocab is not None:
            existing_indices = set(vocab.values())

            for ref_token, ref_idx in reference_vocab.items():
                if ref_idx in existing_indices:
                    continue

                vocab[ref_token] = ref_idx

        return cls(
            unk_token="",
            fuse_unk=False,
            suffix_indicator="",
            end_suffix="",
            vocab=[token for token, idx in sorted(vocab.items(), key=lambda x: x[1])],
            merges=merges,
            added_tokens=added_tokens,
            cache_capacity=max(int(len(vocab) * VOCAB_SIZE_CACHE_PROPORTION), MIN_CACHE_CAPACITY),
        )

    @property
<<<<<<< HEAD
    def merges_is_bytes(self) -> bool:
=======
    def merges_are_pairs(self) -> bool:
>>>>>>> 0ac89d32
        return self.merges and not isinstance(self.merges[0], str)

    def get_ov_subgraph(self, input_nodes: List[Output]) -> List[Output]:
        pipeline = self.get_pipeline()
        pipeline.vocab_node_outputs = self.create_string_constant_node(self.vocab).outputs()

        if self.added_tokens:
            special_tokens_outputs = self.create_string_constant_node(self.added_tokens).outputs()
        else:
            special_tokens_outputs = []

        if special_tokens_outputs and pipeline.is_byte_level:
            special_tokens_outputs = pipeline.add_ragged_dimension(special_tokens_outputs)
            special_tokens_outputs = BytesToCharsStep().get_ov_subgraph(special_tokens_outputs)[-3:]

        input_nodes.extend(pipeline.vocab_node_outputs)
        if self.merges_are_pairs:
            left_merges, right_merges = zip(*self.merges)
            input_nodes.extend(
                (
                    *self.create_string_constant_node(left_merges).outputs(),
                    *self.create_string_constant_node(right_merges).outputs(),
                )
            )
        else:
            input_nodes.extend(self.create_string_constant_node(self.merges).outputs())

        if special_tokens_outputs:
            input_nodes.extend(
                (
                    *special_tokens_outputs,
                    *make_constant_node(np.array(list(self.added_tokens.values())), Type.i32).outputs(),
                )
            )

        return (
            _get_factory()
            .create(
                "BPETokenizer",
                input_nodes,
                {
                    "unk_token": self.unk_token,
                    "fuse_unk": self.fuse_unk,
                    "suffix_indicator": self.suffix_indicator,
                    "end_suffix": self.end_suffix,
                    "byte_fallback": self.byte_fallback,
                    "cache_capacity": self.cache_capacity,
                },
            )
            .outputs()
        )


@dataclass
class PostTokenizationStep(BasePipelineStep):
    pass


@dataclass
class TruncationStep(PostTokenizationStep):
    max_length: int
    truncate_right: bool = True
    axis: int = -1

    @classmethod
    def from_hf_json(
        cls, tokenizer_json: Dict[str, Any], num_of_added_tokens: int = 0, max_length: int = -1
    ) -> "TruncationStep":
        if max_length == -1:
            max_length = min(
                tokenizer_json["truncation"]["max_length"] - num_of_added_tokens,
                2**31 - 1 - num_of_added_tokens,
            )
        else:
            max_length = min(max_length - num_of_added_tokens, 2**31 - 1 - num_of_added_tokens)
        return cls(
            max_length=max_length,
            truncate_right=tokenizer_json["truncation"]["direction"] == "Right",
        )

    @classmethod
    def from_hf_object(cls, tokenizer: Any, num_of_added_tokens: int = 0) -> "TruncationStep":
        max_length = min(
            tokenizer.model_max_length - num_of_added_tokens,
            2**31 - 1 - num_of_added_tokens,
        )
        return cls(
            max_length=max_length,
            truncate_right=tokenizer.truncation_side == "right",
        )

    @staticmethod
    def validate_inputs(input_nodes):
        if len(input_nodes) != 3:
            raise UserInputError("Only one input ragged tensor is supported as an input for TruncationStep")

    def get_ov_subgraph(self, input_nodes: List[Output]):
        # FIXME: Truncation side (truncate_right) is ignored
        # TODO: Check if axis is the right-most dimension
        self.validate_inputs(input_nodes)

        max_length = opset.minimum(
            opset.subtract(input_nodes[1], input_nodes[0]),
            make_constant_node(self.max_length, Type.i32),
        )
        if self.truncate_right:
            return [
                input_nodes[0],
                opset.add(input_nodes[0], max_length).output(0),
                input_nodes[2],
            ]
        else:
            return [
                opset.subtract(input_nodes[1], max_length).output(0),
                input_nodes[1],
                input_nodes[2],
            ]


@dataclass
class SpecialTokenWithId:
    token: Optional[str] = None
    _token_id: Optional[int] = None

    def set_token_id(self, vocab: Optional[List[str]]) -> None:
        if self._token_id is None and vocab is not None and self.token in vocab:
            self._token_id = vocab.index(self.token)

    @property
    def token_id(self) -> Optional[int]:
        return self._token_id

    @token_id.setter
    def token_id(self, value: int) -> None:
        self._token_id = value


@dataclass
class TokenWithTypeId:
    token_type_id: Optional[int] = None


@dataclass
class AddToken(TokenWithTypeId, SpecialTokenWithId):
    enabled_by_default: bool = True
    pass


@dataclass
class Sequence(TokenWithTypeId):
    pass


@dataclass
class CombineSegmentsStep(PostTokenizationStep):
    inputs: List[TokenWithTypeId] = field(default_factory=list)
    segment_ids: Optional[List[int]] = None
    axis: int = -1
    add_special_tokens: bool = True

    def __post_init__(self):
        if self.segment_ids is not None:
            return

        segment_ids_tensor = [node.token_type_id for node in self.inputs]
        if any(segment is None for segment in segment_ids_tensor):
            segment_ids_tensor = [0] * len(self.inputs)

        self.segment_ids = segment_ids_tensor

    def finalize(self) -> None:
        pipeline = self.get_pipeline()
        self.set_tokens_ids(vocab=pipeline.vocab)

    def set_tokens_ids(self, vocab: Optional[List[int]]) -> None:
        for input_ in self.inputs:
            if isinstance(input_, AddToken) and input_.token_id is None:
                input_.set_token_id(vocab)

    @property
    def number_of_added_tokens(self) -> int:
        return sum(1 for input_ in self.inputs if (isinstance(input_, AddToken) and input_.enabled_by_default))

    @classmethod
    def from_hf_json_template_postprocessor(
        cls, post_processor_dict: Dict[str, Any], number_of_inputs: int = 1, add_special_tokens: bool = True
    ) -> "CombineSegmentsStep":
        inputs: List[TokenWithTypeId] = []
        if number_of_inputs == 1:
            post_processor = post_processor_dict["single"]
        else:
            post_processor = post_processor_dict["pair"]

        for template_dict in post_processor:
            if "SpecialToken" in template_dict:
                step = AddToken(
                    token=template_dict["SpecialToken"]["id"],
                    token_type_id=template_dict["SpecialToken"]["type_id"],
                    enabled_by_default=add_special_tokens
                )
                if special_tokens := post_processor_dict.get("special_tokens", False):
                    step.token_id = next(iter(special_tokens.get(step.token, {}).get("ids", [None])))
                inputs.append(step)
            elif "Sequence" in template_dict:
                inputs.append(Sequence(token_type_id=template_dict["Sequence"]["type_id"]))
        return cls(inputs, add_special_tokens=add_special_tokens)

    @classmethod
    def from_hf_json_bert_postprocessor(
        cls, post_processor_dict: Dict[str, Any], number_of_inputs: int = 1, add_special_tokens: bool = True
    ) -> "CombineSegmentsStep":
        inputs: List[TokenWithTypeId] = []
        inputs.append(
            AddToken(
                token=post_processor_dict["cls"][0],
                token_type_id=0,
                enabled_by_default=add_special_tokens
            )
        )
        inputs.append(Sequence(token_type_id=0))
        inputs.append(
            AddToken(
                token=post_processor_dict["sep"][0],
                token_type_id=0,
                enabled_by_default=add_special_tokens
            )
        )
        if number_of_inputs == 2:
            inputs.append(Sequence(token_type_id=1))
            inputs.append(
                AddToken(
                    token=post_processor_dict["sep"][0],
                    token_type_id=1,
                    enabled_by_default=add_special_tokens
                )
            )
        return cls(inputs, add_special_tokens=add_special_tokens)

    @classmethod
    def from_hf_json_roberta_processor(
        cls, post_processor_dict: Dict[str, Any], number_of_inputs: int = 1, add_special_tokens: bool = True
    ) -> "CombineSegmentsStep":
        if number_of_inputs == 2:
            raise UserInputError("Two inputs not supported for RoBERTa processor")

        inputs: List[TokenWithTypeId] = [Sequence(token_type_id=0)]

<<<<<<< HEAD
        inputs.insert(0, AddToken(token=post_processor_dict["cls"][0], token_type_id=0, enabled_by_default=add_special_tokens))
        inputs.append(AddToken(token=post_processor_dict["sep"][0], token_type_id=0, enabled_by_default=add_special_tokens))
        return cls(inputs, add_special_tokens=add_special_tokens)
=======
        if not add_special_tokens or not post_processor_dict.get("add_special_tokens", True):
            return cls(inputs)

        inputs.insert(
            0, AddToken(token=post_processor_dict["cls"][0], _token_id=post_processor_dict["cls"][1], token_type_id=0)
        )
        inputs.append(
            AddToken(token=post_processor_dict["sep"][0], _token_id=post_processor_dict["sep"][1], token_type_id=0)
        )
        return cls(inputs)
>>>>>>> 0ac89d32

    def validate_inputs(self, input_nodes: List[Output]) -> None:
        number_of_sequence_inputs = sum(1 for input_ in self.inputs if isinstance(input_, Sequence))
        if number_of_sequence_inputs != len(input_nodes) / 3:
            raise UserInputError(
                f"Number of input nodes: {len(input_nodes)}, must be equal to {number_of_sequence_inputs}"
            )

    def get_ov_subgraph(self, input_nodes):
        self.validate_inputs(input_nodes)

        op_inputs = []
        input_nodes_iter = iter(input_nodes)

        segment_ids = []
        segment_index = 0
        for (key, token_id), group_iter in groupby(self.inputs, key=lambda input: (type(input), getattr(input, 'token_id', None))):
            if key is Sequence:
                for sequence in group_iter:
                    op_inputs.extend(islice(input_nodes_iter, 3))
                segment_ids.append(self.segment_ids[segment_index])
                segment_index += 1
            elif key is AddToken:
                ids = [node._token_id for node in group_iter]
                
                segment_ids.append(self.segment_ids[segment_index])
                segment_index += len(ids)
                
                op_inputs.extend(make_constant_node(0, Type.i32).outputs())
                # If we don't add special tokens then end is 0.
                op_inputs.extend(make_constant_node(len(ids) if self.add_special_tokens else 0, Type.i32).outputs())
                op_inputs.append(make_constant_node(np.array(ids), Type.i32).output(0))
            else:
                raise UserInputError(f"Unexpected node type in CombineSegments: {key}")

        op_inputs.append(make_constant_node(segment_ids, Type.i32).output(0))
        return _get_factory().create("CombineSegments", op_inputs).outputs()


@dataclass
class PaddingStep(PostTokenizationStep, SpecialTokenWithId):
    pad_right: bool = True
    token_type_id: Optional[int] = None
    max_length: int = -1
    axis: int = -1
    pad_to_max_length: bool = False

    @classmethod
    def from_hf_json(
        cls,
        tokenizer_json: Dict[str, Any],
        pad_to_max_length: bool = False,
        max_length: int = -1,
        pad_right: bool = True,
    ) -> "PaddingStep":
        padding_dict = tokenizer_json["padding"]
        padding_strategy = padding_dict.get("strategy", {})
        if max_length == -1 and isinstance(padding_strategy, dict) and "Fixed" in padding_strategy:
            max_length = padding_strategy["Fixed"]

        return cls(
            token=padding_dict["pad_token"],
            _token_id=padding_dict["pad_id"],
            pad_right=pad_right,
            token_type_id=padding_dict["pad_type_id"],
            max_length=max_length,
            pad_to_max_length=pad_to_max_length,
        )

    @staticmethod
    def validate_inputs(input_nodes: List[Output]) -> None:
        # Suppose input_nodes may have multiple tuples each with 3 tensors represented decomposed ragged tensors
        # We suppose that all ragged tensors represent the same structure and produce the mask only once
        if len(input_nodes) % 3 != 0 or len(input_nodes) < 3:
            raise UserInputError(
                f"Number of input nodes should be divisible by 3 and bigger or equal 3. Got {len(input_nodes)}"
            )

    def get_ov_subgraph(self, input_nodes: List[Output]) -> List[Output]:
        self.validate_inputs(input_nodes)

        outputs = []

        if not self.pad_to_max_length or self.max_length == -1 or self.max_length >= 2**31:
            # Calculate max_length as the maximum ragged length
            max_length = opset.reduce_max(
                opset.subtract(input_nodes[1], input_nodes[0]),
                make_constant_node(0, Type.i32),
            )
        else:
            max_length = make_constant_node(self.max_length, Type.i32)

        names = [TOKEN_IDS_INPUT_NAME, TOKEN_TYPE_IDS_INPUT_NAME][: len(input_nodes) // 3]
        for idx, name in enumerate(names):
            cur_outputs = (
                _get_factory()
                .create(
                    "RaggedToDense",
                    input_nodes[3 * idx : 3 * (idx + 1)]
                    + max_length.outputs()
                    + make_constant_node(self.token_id or 0, Type.i32).outputs(),
                    {
                        "pad_right": self.pad_right,
                        "pad_max_length": self.pad_to_max_length,
                    },
                )
                .outputs()
            )
            cur_outputs[0].tensor.add_names({name})

            outputs.append(cur_outputs[0])
            if idx == 0:
                mask = opset.convert(cur_outputs[1], "i32").output(
                    0
                )  # TODO: Change RaggedToDense to generate mask of any type

        mask.tensor.add_names({ATTENTION_MASK_INPUT_NAME})
        outputs.append(mask)

        return outputs


@dataclass
class DecodingStep(BasePipelineStep):
    pass


@dataclass
class VocabDecoderStep(DecodingStep):
    vocab: Optional[List[str]] = None
    skip_tokens: Optional[List[int]] = None

    def finalize(self) -> None:
        pipeline = self.get_pipeline()
        if pipeline is None and self.skip_tokens is None:
            self.skip_tokens = []
        elif self.skip_tokens is None:
            self.skip_tokens = pipeline.skip_tokens

    def get_vocab_node_outputs(self) -> Optional[List[Output]]:
        return self.get_pipeline().vocab_node_outputs if self.get_pipeline() is not None else None

    def get_ov_subgraph(self, input_nodes: List[Output]) -> List[Output]:
        if self.vocab is None:
            vocab_outputs = self.get_vocab_node_outputs()
        else:
            vocab_outputs = self.create_string_constant_node(self.vocab).outputs()
        input_nodes.extend(vocab_outputs)
        return _get_factory().create("VocabDecoder", input_nodes, {"skip_tokens": self.skip_tokens}).outputs()


@dataclass
class CharsToBytesStep(DecodingStep):
    def get_ov_subgraph(self, input_nodes: List[Output]) -> List[Output]:
        return _get_factory().create("CharsToBytes", input_nodes, {}).outputs()


@dataclass
class FuseStep(DecodingStep):
    def get_ov_subgraph(self, input_nodes: List[Output]) -> List[Output]:
        *input_nodes, chars_node = input_nodes
        return _get_factory().create("FuzeRagged", input_nodes, {}).outputs() + [chars_node]


@dataclass
class UTF8ValidateStep(DecodingStep):
    mode: UTF8ReplaceMode = UTF8ReplaceMode.IGNORE

    def get_ov_subgraph(self, input_nodes: List[Output]) -> List[Output]:
        replace_mode = True if self.mode is UTF8ReplaceMode.REPLACE else False
        return _get_factory().create("UTF8Validate", input_nodes, {"replace_mode": replace_mode}).outputs()


@dataclass
class ByteFallbackStep(DecodingStep):
    def get_ov_subgraph(self, input_nodes: List[Output]) -> List[Output]:
        if len(input_nodes) == 5:
            ragged_dims, input_nodes = input_nodes[:2], input_nodes[2:]
        else:
            ragged_dims = []

        return ragged_dims + _get_factory().create("ByteFallback", input_nodes).outputs()


@dataclass
class RegexDecodingStep(DecodingStep):
    regex_search_pattern: str
    replace_term: str

    @classmethod
    def clean_up_tokenization_spaces(cls) -> "RegexDecodingStep":
        return cls(
            regex_search_pattern=r" ([\\.\\?\\!,])| ('[ms])| (') | ('[rv]e)| (n't)",
            replace_term=r"\1",
        )

    @classmethod
    def parse_replace_dict(cls, replace_dict: Dict[str, Any]) -> "RegexDecodingStep":
        pattern = replace_dict.get("pattern", {}).get("String")
        content = replace_dict.get("content")
        if pattern is None or content is None:
            raise ValueError(f"Replace Decoding Op with this parameters: `{replace_dict}` does not support yet.")

        return cls(regex_search_pattern=pattern, replace_term=content)

    @classmethod
    def parse_strip_dict(cls, replace_dict: Dict[str, Any]) -> "RegexDecodingStep":
        content = replace_dict.get("content")
        if content is None:
            raise ValueError(f"Replace Decoding Op with this parameters: `{replace_dict}` does not support yet.")

        return cls(regex_search_pattern=f"^{content}", replace_term="")

    @classmethod
    def rstrip_space(cls) -> "RegexDecodingStep":
        return cls(
            regex_search_pattern=r" $",
            replace_term="",
        )

    @classmethod
    def strip_forward_space(cls) -> "RegexDecodingStep":
        return cls(
            regex_search_pattern=r"^ ",
            replace_term="",
        )

    @classmethod
    def strip_forward_space_before_not_space(cls) -> "RegexDecodingStep":
        return cls(
            regex_search_pattern=r"(^ )([^ ])",
            replace_term=r"\2",
        )

    @classmethod
    def replace_end_of_word_suffix(cls, suffix: str = "</w>") -> "RegexDecodingStep":
        return cls(
            regex_search_pattern=suffix,
            replace_term=" ",
        )

    @classmethod
    def replace_continuing_subword_prefix(cls, prefix: str = "##") -> "RegexDecodingStep":
        return cls(
            regex_search_pattern=prefix,
            replace_term="",
        )

    def get_ov_subgraph(self, input_nodes: List[Output]) -> List[Output]:
        if len(input_nodes) == 5:
            ragged_dims, input_nodes = input_nodes[:2], input_nodes[2:]
        else:
            ragged_dims = []

        input_nodes.extend(
            (
                *self.create_string_constant_node(self.regex_search_pattern).outputs(),
                *self.create_string_constant_node(self.replace_term).outputs(),
            )
        )
        return ragged_dims + _get_factory().create("RegexNormalization", input_nodes).outputs()

    @classmethod
    def replace_sp_spaces(cls) -> "RegexDecodingStep":
        return cls(
            regex_search_pattern="▁",
            replace_term=" ",
        )


@dataclass
class TokenizerPipeline:
    steps: List[BasePipelineStep] = field(default_factory=list)
    vocab: Optional[List[str]] = field(default=None, repr=False)
    added_tokens: Optional[List[str]] = field(default=None, repr=False)
    skip_tokens: Optional[List[int]] = field(default=None, repr=False)
    number_of_inputs: int = 1
    vocab_node_outputs: Optional[List[Output]] = field(default=None, repr=False)
    finalized: bool = False

    @property
    def is_byte_level(self) -> bool:
        return any(isinstance(step, BytesToCharsStep) for step in self.pre_tokenization_steps)

    def get_config(self) -> Dict[str, Dict[str, Any]]:
        return {type(step).__name__: step.get_config() for step in self.steps}

    @singledispatchmethod
    def add_steps(self, steps: Any) -> None:
        raise OVTypeError(f"Type {type(steps)} is not supported")

    @add_steps.register
    def _(self, steps: BasePipelineStep) -> None:
        self.steps.append(steps)
        steps.set_pipeline(self)

    @add_steps.register
    def _(self, steps: list) -> None:
        for step in steps:
            self.steps.append(step)
            step.set_pipeline(self)

    def __getitem__(self, item: int) -> BasePipelineStep:
        return self.steps[item]

    def get_tokenizer_ov_subgraph(self) -> Model:
        self.finalize()

        string_inputs = [op.Parameter(Type.string, PartialShape(["?"])) for _ in range(self.number_of_inputs)]

        processing_outputs = []
        for input_node in string_inputs:
            input_node = _get_factory().create("StringTensorUnpack", input_node.outputs()).outputs()

            ragged = []
            if isinstance(self.steps[0], SpecialTokensSplit):
                input_node = self.add_ragged_dimension(input_node)
                input_node = self.steps[0].get_ov_subgraph(input_node)
                ragged, input_node = input_node[:2], input_node[2:]

            for step in self.normalization_steps:
                input_node = step.get_ov_subgraph(input_node)

            if not ragged:
                input_node = self.add_ragged_dimension(input_node)
            else:
                input_node = ragged + input_node

            for step in self.pre_tokenization_steps:
                input_node = step.get_ov_subgraph(input_node)

            for step in self.tokenization_steps:
                input_node = step.get_ov_subgraph(input_node[:-1])

            processing_outputs.extend(input_node)

        for step in self.post_tokenization_steps:
            processing_outputs = step.get_ov_subgraph(processing_outputs)

        model = Model(processing_outputs, string_inputs, name=TOKENIZER_NAME)
        return model

    def finalize(self) -> None:
        if self.finalized:
            return

        for step in copy(self.steps):
            step.finalize()
        self.finalized = True

    @property
    def normalization_steps(self) -> List[NormalizationStep]:
        return [step for step in self.steps if isinstance(step, NormalizationStep)]

    @property
    def pre_tokenization_steps(self) -> List[PreTokenizatinStep]:
        return [step for step in self.steps if isinstance(step, PreTokenizatinStep)]

    @property
    def tokenization_steps(self) -> List[TokenizationModelStep]:
        return [step for step in self.steps if isinstance(step, TokenizationModelStep)]

    @property
    def post_tokenization_steps(self) -> List[PostTokenizationStep]:
        return [step for step in self.steps if isinstance(step, PostTokenizationStep)]

    @property
    def decoding_steps(self) -> List[DecodingStep]:
        return [step for step in self.steps if isinstance(step, DecodingStep)]

    @staticmethod
    def add_ragged_dimension(input_node: List[Output]) -> List[Output]:
        shape = opset.shape_of(input_node[0])
        batch_size = opset.gather(shape, as_node(0), as_node(0))
        ragged_begins = opset.range(as_node(0), batch_size, as_node(1), output_type="i32").outputs()
        ragged_ends = opset.range(
            as_node(1), opset.add(batch_size, make_constant_node(1, Type.i64)), as_node(1), output_type="i32"
        ).outputs()
        return ragged_begins + ragged_ends + input_node

    def create_decoding_pipeline(self, input_nodes: List[Output]) -> List[Output]:
        for step in self.decoding_steps:
            pipeline_step = step.get_ov_subgraph(input_nodes)
            input_nodes = pipeline_step

        return _get_factory().create("StringTensorPack", input_nodes).outputs()

    def get_detokenizer_ov_subgraph(self) -> Model:
        self.finalize()

        if not any(isinstance(step, VocabDecoderStep) for step in self.decoding_steps):
            raise NotImplementedError("Detokenizer is not supported for this model yet!")

        input_node = op.Parameter(Type.i32, PartialShape(["?", "?"]))
        token_ids = input_node
        outputs = self.create_decoding_pipeline([token_ids])
        model = Model(outputs, [input_node], name=DETOKENIZER_NAME)
        model.output().tensor.add_names({STRING_OUTPUT_NAME})
        return model<|MERGE_RESOLUTION|>--- conflicted
+++ resolved
@@ -9,13 +9,8 @@
 from copy import copy
 from dataclasses import dataclass, field
 from functools import singledispatchmethod
-<<<<<<< HEAD
-from itertools import chain, islice, takewhile, groupby
-from typing import Any, Dict, Generator, Iterable, List, Optional, Tuple, Union
-=======
-from itertools import islice
+from itertools import islice, groupby
 from typing import Any, Dict, Iterable, List, Optional, Tuple, Union
->>>>>>> 0ac89d32
 
 import numpy as np
 from openvino.runtime import Model, Output, PartialShape, Type, op
@@ -628,11 +623,7 @@
         )
 
     @property
-<<<<<<< HEAD
-    def merges_is_bytes(self) -> bool:
-=======
     def merges_are_pairs(self) -> bool:
->>>>>>> 0ac89d32
         return self.merges and not isinstance(self.merges[0], str)
 
     def get_ov_subgraph(self, input_nodes: List[Output]) -> List[Output]:
@@ -880,22 +871,13 @@
 
         inputs: List[TokenWithTypeId] = [Sequence(token_type_id=0)]
 
-<<<<<<< HEAD
-        inputs.insert(0, AddToken(token=post_processor_dict["cls"][0], token_type_id=0, enabled_by_default=add_special_tokens))
-        inputs.append(AddToken(token=post_processor_dict["sep"][0], token_type_id=0, enabled_by_default=add_special_tokens))
+        inputs.insert(
+            0, AddToken(token=post_processor_dict["cls"][0], _token_id=post_processor_dict["cls"][1], token_type_id=0, enabled_by_default=add_special_tokens)
+        )
+        inputs.append(
+            AddToken(token=post_processor_dict["sep"][0], _token_id=post_processor_dict["sep"][1], token_type_id=0, enabled_by_default=add_special_tokens)
+        )
         return cls(inputs, add_special_tokens=add_special_tokens)
-=======
-        if not add_special_tokens or not post_processor_dict.get("add_special_tokens", True):
-            return cls(inputs)
-
-        inputs.insert(
-            0, AddToken(token=post_processor_dict["cls"][0], _token_id=post_processor_dict["cls"][1], token_type_id=0)
-        )
-        inputs.append(
-            AddToken(token=post_processor_dict["sep"][0], _token_id=post_processor_dict["sep"][1], token_type_id=0)
-        )
-        return cls(inputs)
->>>>>>> 0ac89d32
 
     def validate_inputs(self, input_nodes: List[Output]) -> None:
         number_of_sequence_inputs = sum(1 for input_ in self.inputs if isinstance(input_, Sequence))
