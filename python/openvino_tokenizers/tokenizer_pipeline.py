# -*- coding: utf-8 -*-
# Copyright (C) 2018-2024 Intel Corporation
# SPDX-License-Identifier: Apache-2.0

from __future__ import annotations

import base64
import logging
import weakref
from copy import copy
from dataclasses import dataclass, field
from functools import singledispatchmethod
from itertools import groupby, islice
from typing import Any, Dict, Iterable, List, Optional, Tuple, Union

import numpy as np
<<<<<<< HEAD
from openvino.runtime import Model, Output, PartialShape, Type, op, Shape, Tensor
=======
from openvino.runtime import Model, Output, PartialShape, Shape, Type, op
>>>>>>> ef07c3dc
from openvino.runtime import opset12 as opset
from openvino.runtime.exceptions import OVTypeError, UserInputError
from openvino.runtime.utils.types import as_node, make_constant_node

from . import _get_factory, _get_opset_factory

from .constants import (
    ATTENTION_MASK_INPUT_NAME,
    DETOKENIZER_NAME,
    MIN_CACHE_CAPACITY,
    STRING_OUTPUT_NAME,
    TOKEN_IDS_INPUT_NAME,
    TOKEN_TYPE_IDS_INPUT_NAME,
    TOKENIZER_NAME,
    VOCAB_SIZE_CACHE_PROPORTION,
    UTF8ReplaceMode,
)
from .utils import apply_unicode_to_bytes, generate_tokens_with_space_symbols, has_incompatible_re2_op, quote_meta, create_unpacked_string


logger = logging.getLogger(__name__)


@dataclass
class BasePipelineStep:
    _pipeline: Optional[weakref.ReferenceType["TokenizerPipeline"]] = field(default=None, init=False, repr=False)

    def __str__(self) -> str:
        params_string = ", ".join(f"{key}={val!r}" for key, val in self.get_config().items())
        return f"{self.__class__.__name__}({params_string})"

    def get_config(self) -> Dict[str, Any]:
        config = {key: value for key, value in vars(self).items() if not key.startswith("_")}
        properties = {
            key: getattr(self, key)
            for key in dir(type(self))
            if not key.startswith("_") and isinstance(getattr(type(self), key), property)
        }
        config.update(properties)
        return config

    def get_pipeline(self) -> Optional["TokenizerPipeline"]:
        return self._pipeline() if self._pipeline is not None else None

    def set_pipeline(self, pipeline: "TokenizerPipeline") -> None:
        self._pipeline = weakref.ref(pipeline)

    def get_ov_subgraph(self, *input_nodes: List[Output]) -> List[Output]:
        raise NotImplementedError

    @staticmethod
    def create_string_constant_node(value: Union[str, Iterable[str]]) -> List[Output]:
        if isinstance(value, str):
            # string scalar
            return op.Constant(np.frombuffer(bytes(value, "utf-8"), dtype=np.uint8)).outputs()
        elif isinstance(value, Iterable):
            # support only 1D strings for now
            return create_unpacked_string(value)
        else:
            raise ValueError(f"Unsupported value type {type(value)}")

    def finalize(self) -> None:
        """Called after the entire pipeline has been built"""
        return


@dataclass(frozen=True, order=True)
class SpecialToken:
    text: str
    strip_left: bool = False
    strip_right: bool = False

    def regex_repr(self) -> str:
        # operation has to be rewritten with RE2:Set in order to support multiple
        return r"(?:\s*)" * self.strip_left + f"({quote_meta(self.text)})" + r"(?:\s*)" * self.strip_right


@dataclass
class SpecialTokensSplit(BasePipelineStep):
    special_tokens: List[SpecialToken] = field(default_factory=list)

    def __post_init__(self) -> None:
        if self.special_tokens:
            self.special_tokens = sorted(self.special_tokens, reverse=True)

    @classmethod
    def from_string_iter(cls, strings: Iterable[str]) -> "SpecialTokensSplit":
        return cls([SpecialToken(string) for string in strings])

    @classmethod
    def from_hf_tokenizer(cls, hf_tokenizer) -> "SpecialTokensSplit":
        added_tokens = {}

        if hasattr(hf_tokenizer, "special_tokens"):
            added_tokens.update(
                {
                    idx: SpecialToken(token)
                    for token, idx in sorted(hf_tokenizer.special_tokens.items(), key=lambda x: x[1])
                }
            )
            # if padding and unk tokens share the same index, use unk
            if hf_tokenizer.unk_token is not None and hf_tokenizer.unk_token not in (
                token.text for token in added_tokens.values()
            ):
                unk_token_id = hf_tokenizer.unk_token_id or hf_tokenizer.pad_token_id
                added_tokens[unk_token_id] = hf_tokenizer.unk_token

        if hasattr(hf_tokenizer, "tokenizer") and hasattr(hf_tokenizer.tokenizer, "index_special_tokens"):
            added_tokens.update(hf_tokenizer.tokenizer.index_special_tokens)

        if added_tokens_decoder := getattr(hf_tokenizer, "added_tokens_decoder", False):
            added_tokens.update(
                {
                    idx: SpecialToken(
                        text=added_token.content,
                        strip_left=added_token.lstrip,
                        strip_right=added_token.rstrip,
                    )
                    for idx, added_token in added_tokens_decoder.items()
                }
            )

        return cls(special_tokens=list(added_tokens.values()))

    def get_ov_subgraph(self, input_nodes: List[Output]) -> List[Output]:
        if not self.special_tokens:
            return list(input_nodes)

        split_pattern = "|".join(token.regex_repr() for token in self.special_tokens)
        input_nodes.extend(self.create_string_constant_node(split_pattern))

        return _get_factory().create("SpecialTokensSplit", input_nodes).outputs()


@dataclass
class NormalizationStep(BasePipelineStep):
    pass


@dataclass
class NormalizeUnicode(NormalizationStep):
    normalization_form: str = "NFD"

    def get_ov_subgraph(self, input_nodes: List[Output]) -> List[Output]:
        return (
            _get_factory()
            .create(
                "NormalizeUnicode",
                input_nodes,
                {"normalization_form": self.normalization_form},
            )
            .outputs()
        )


@dataclass
class CaseFoldStep(NormalizationStep):
    #  attribute from tf.StringLower operation
    encoding: str = "utf-8"

    def __post_init__(self):
        if self.encoding not in ["", "utf-8"]:
            raise ValueError(
                f"[ CaseFoldStep ] `encoding` attribute must be one of ['', 'utf-8'], got {self.encoding!r}."
            )

    def get_ov_subgraph(self, input_nodes: List[Output]) -> List[Output]:
        return _get_factory().create("CaseFold", input_nodes, {"encoding": self.encoding}).outputs()


@dataclass
class RegexNormalizationStep(NormalizationStep):
    regex_search_pattern: str
    replace_term: str
    global_replace: bool = True

    def __post_init__(self):
        self.vet_search_pattern()

    def vet_search_pattern(self) -> None:
        if has_incompatible_re2_op(self.regex_search_pattern):
            logger.warning(
                "RegexNormalization pattern is not supported, operation output might differ from the original tokenizer."
            )

    @classmethod
    def strip_accents_regex(cls) -> "RegexNormalizationStep":
        return cls(regex_search_pattern=r"\p{Mn}", replace_term="")

    @classmethod
    def add_prefix_whitespace_regex(cls) -> "RegexNormalizationStep":
        return cls(regex_search_pattern=r"^(\S)", replace_term=r" $1")

    @classmethod
    def add_prefix_whitespace_to_not_whitespace_regex(cls) -> "RegexNormalizationStep":
        return cls(regex_search_pattern=r"^([^ ])", replace_term=r" $1")

    @classmethod
    def replace_spaces_metaspace(cls, replace_term=r"▁") -> "RegexNormalizationStep":
        return cls(regex_search_pattern=r" ", replace_term=replace_term)

    @classmethod
    def prepend_regex(cls, string: str) -> "RegexNormalizationStep":
        return cls(regex_search_pattern=r"(?:^)([\s\S])", replace_term=rf"{string}$1")

    @classmethod
    def prepend_with_check_regex(cls, string: str, check_string: str) -> "RegexNormalizationStep":
        return cls(regex_search_pattern=rf"(^)([^{check_string}])", replace_term=rf"{string}$2")

    @classmethod
    def del_control_chars_regex(cls) -> "RegexNormalizationStep":
        return cls(
            regex_search_pattern=r"([\x00-\x08\x0B\x0C\x0E-\x1F\x7F-\x9F])",  # exclude \n\t\r
            replace_term="",
        )

    def get_ov_subgraph(self, input_nodes: List[Output]) -> List[Output]:
        input_nodes.extend(
            [
                *self.create_string_constant_node(self.regex_search_pattern),
                *self.create_string_constant_node(self.replace_term),
            ]
        )
        return (
            _get_factory().create("RegexNormalization", input_nodes, {"global_replace": self.global_replace}).outputs()
        )


@dataclass
class CharsmapStep(NormalizationStep):
    charsmap: bytes

    @classmethod
    def from_hf_step_json(cls, step_json: Dict[str, Any]) -> "CharsmapStep":
        return cls(charsmap=base64.b64decode(step_json["precompiled_charsmap"]))

    def get_ov_subgraph(self, input_nodes: List[Output]) -> List[Output]:
        input_nodes += make_constant_node(np.frombuffer(self.charsmap, dtype=np.uint8), dtype=Type.u8).outputs()
        return _get_factory().create("CharsMapNormalization", input_nodes).outputs()


@dataclass
class PreTokenizatinStep(BasePipelineStep):
    pass


@dataclass
class RegexSplitStep(PreTokenizatinStep):
    split_pattern: str
    invert: bool = False
    behaviour: str = "remove"
    max_splits: int = -1

    def __post_init__(self):
        if self.max_splits < -1:
            raise ValueError(
                "RegexSplitStep max_splits attribute must be greater then `0` or equal to `-1`, "
                f"got `{self.max_splits}`"
            )

    @classmethod
    def split_by_chars(cls) -> "RegexSplitStep":
        return cls(split_pattern=".", invert=False, behaviour="isolate")

    @classmethod
    def bert_whitespace_splitter(cls) -> "RegexSplitStep":
        return cls(split_pattern=r"\s+", invert=False)

    @classmethod
    def bert_keep_delimeters_splitter(cls) -> "RegexSplitStep":
        """Generates a step with a standard BERT regex.

        The source:
        https://github.com/tensorflow/text/blob/4a098cd852c0b7ebee621e2d211c7f202dd679c2/tensorflow_text/python/ops/bert_tokenizer.py#L39
        """
        return cls(
            "|".join(
                [
                    r"|".join(
                        [
                            r"[!-/]",
                            r"[:-@]",
                            r"[\[-`]",
                            r"[{-~]",
                            r"[\p{P}]",
                        ],
                    ),
                    r"|".join(
                        [
                            r"[\x{4E00}-\x{9FFF}]",
                            r"[\x{3400}-\x{4DBF}]",
                            r"[\x{20000}-\x{2A6DF}]",
                            r"[\x{2A700}-\x{2B73F}]",
                            r"[\x{2B740}-\x{2B81F}]",
                            r"[\x{2B820}-\x{2CEAF}]",
                            r"[\x{F900}-\x{FAFF}]",
                            r"[\x{2F800}-\x{2FA1F}]",
                        ],
                    ),
                ],
            ),
            invert=False,
            behaviour="isolate",
        )

    @classmethod
    def bert_splitter(cls) -> List["RegexSplitStep"]:
        return [cls.bert_whitespace_splitter(), cls.bert_keep_delimeters_splitter()]

    @classmethod
    def whitespace_splitter(cls) -> "RegexSplitStep":
        return cls(r"\w+|[^\w\s]+", invert=True)

    @classmethod
    def metaspace_splitter(cls, metaspace=r"▁") -> "RegexSplitStep":
        return cls(metaspace, invert=False, behaviour="mergedwithnext")

    @classmethod
    def byte_level_splitter(cls) -> "RegexSplitStep":
        return cls(
            r"'s|'t|'re|'ve|'m|'ll|'d| ?\p{L}+| ?\p{N}+| ?[^\s\p{L}\p{N}]+|\s+",
            invert=False,
            behaviour="isolate",
        )

    @classmethod
    def digits_splitter(cls, behaviour="isolate") -> "RegexSplitStep":
        return cls(
            r"\p{Nd}|\p{Nl}|\p{No}",
            invert=False,
            behaviour=behaviour,
        )

    @classmethod
    def punctuation_splitter(cls, behaviour="isolate") -> "RegexSplitStep":
        return cls(
            r"\p{P}",
            invert=False,
            behaviour=behaviour,
        )

    def get_ov_subgraph(self, input_nodes: List[Output]) -> List[Output]:
        input_nodes.extend(self.create_string_constant_node(self.split_pattern))
        return (
            _get_factory()
            .create(
                "RegexSplit",
                input_nodes,
                {
                    "behaviour": self.behaviour.lower(),
                    "invert": self.invert,
                    "max_splits": self.max_splits,
                },
            )
            .outputs()
        )


@dataclass
class WhitespaceSplitStep(PreTokenizatinStep):
    """Works like python `str.split`."""

    def get_ov_subgraph(self, input_nodes: List[Output]) -> List[Output]:
        return RegexSplitStep.whitespace_splitter().get_ov_subgraph(input_nodes).outputs()


@dataclass
class BytesToCharsStep(PreTokenizatinStep):
    """Maps chars to other chars for Byte-level BPE Tokenizer"""

    def get_ov_subgraph(self, input_nodes: List[Output]) -> List[Output]:
        return (
            _get_factory()
            .create(
                "BytesToChars",
                input_nodes,
            )
            .outputs()
        )


@dataclass
class TokenizationModelStep(BasePipelineStep):
    pass


@dataclass
class VocabEncoderStep(TokenizationModelStep):
    vocab: List[str] = field(repr=False)
    vocab_values: Optional[List[int]] = None
    default_value: int = -1

    def __post_init__(self) -> None:
        if self.vocab_values is None:
            self.vocab_values = list(range(len(self.vocab)))

    @classmethod
    def from_hf_json(cls, tokenizer_json: Dict[str, Any]) -> "VocabEncoderStep":
        vocab = [token for token, index in sorted(tokenizer_json["model"]["vocab"].items(), key=lambda x: x[1])]
        unk_token = tokenizer_json["model"].get("unk_token")
        unk_token_id = next((index for index, token in enumerate(vocab) if token == unk_token), -1)
        return cls(vocab, default_value=unk_token_id)

    def get_vocab_node_outputs(self) -> Optional[List[Output]]:
        return self.get_pipeline().vocab_node_outputs

    def get_ov_subgraph(self, input_nodes: List[Output]) -> List[Output]:
        pipeline = self.get_pipeline()
        pipeline.vocab_node_outputs = self.create_string_constant_node(self.vocab).outputs()

        ragged_dims, other_dims = [], input_nodes
        if len(input_nodes) > 4:
            ragged_dims, other_dims = input_nodes[:2], input_nodes[2:]
        other_dims.extend(
            (
<<<<<<< HEAD
                *self.create_string_constant_node(self.vocab),
=======
                *pipeline.vocab_node_outputs,
>>>>>>> ef07c3dc
                make_constant_node(np.array(self.vocab_values, dtype=np.int32), Type.i32),
                make_constant_node(self.default_value, Type.i32),  # default_value
            )
        )
        return ragged_dims + _get_factory().create("VocabEncoder", other_dims).outputs()


@dataclass
class TrieTokenizerStep(TokenizationModelStep):
    vocab: List[str] = field(repr=False)
    indices: List[int] = field(repr=False)

    def __post_init__(self):
        if len(self.vocab) != len(self.indices):
            raise UserInputError("Vocab and Indices must be the same length.")

        self.vocab, self.indices = self.fill_vocab(self.vocab, self.indices)

    @staticmethod
    def fill_vocab(vocab: List[str], indices: List[int]) -> Tuple[List[str], List[int]]:
        max_idx = max(indices)
        new_indices = list(range(max_idx + 1))

        idx_to_token = dict(zip(indices, vocab))
        new_vocab = []
        for idx in new_indices:
            new_vocab.append(idx_to_token.get(idx, ""))

        return new_vocab, new_indices

    @classmethod
    def from_rwkv_vocab(cls, vocab_file_strings: Iterable[str]) -> TrieTokenizerStep:
        vocab = []
        indices = []
        for line in vocab_file_strings:
            idx = int(line.split(" ")[0])
            x = eval(line.split(" ", 1)[1].rsplit(" ", 1)[0])
            vocab.append(x)
            indices.append(idx)
        return cls(vocab, indices)

    def get_ov_subgraph(self, input_nodes: List[Output]) -> List[Output]:
        input_nodes.extend(
            (
                *self.create_string_constant_node(self.vocab),
                make_constant_node(np.array(self.indices, dtype=np.int32), Type.i32),
            )
        )
        return _get_factory().create("TrieTokenizer", input_nodes).outputs()


@dataclass
class WordPieceTokenizationStep(TokenizationModelStep):
    vocab: List[str] = field(repr=False)
    unk_token: str = "[UNK]"
    suffix_indicator: str = "##"
    max_bytes_per_word: int = 100
    unk_token_id: int = field(init=False)

    def __post_init__(self) -> None:
        try:
            self.unk_token_id = self.vocab.index(self.unk_token)
        except ValueError:
            raise UserInputError(f"Cannot find unknown token '{self.unk_token}' in the vocab")

    @property
    def vocab_size(self) -> int:
        return len(self.vocab)

    @classmethod
    def from_hf_json(cls, tokenizer_json: Dict[str, Any]) -> "WordPieceTokenizationStep":
        return cls(
            unk_token=tokenizer_json["model"]["unk_token"],
            suffix_indicator=tokenizer_json["model"]["continuing_subword_prefix"],
            vocab=[token for token, index in sorted(tokenizer_json["model"]["vocab"].items(), key=lambda x: x[1])],
        )

    def get_ov_subgraph(self, input_nodes: List[Output]) -> List[Output]:
        input_nodes.extend(
            (
                *self.create_string_constant_node(self.vocab),
                *as_node(self.unk_token_id).outputs(),
            )
        )
        return (
            _get_factory()
            .create(
                "WordpieceTokenizer",
                input_nodes,
                {
                    "suffix_indicator": self.suffix_indicator,
                    "max_bytes_per_word": self.max_bytes_per_word,
                },
            )
            .outputs()
        )


@dataclass
class BPETokenizationStep(TokenizationModelStep):
    vocab: Union[List[str], List[bytes]] = field(repr=False)
    merges: Union[List[str], List[Tuple[bytes, bytes]]] = field(repr=False)
    unk_token: str = ""
    fuse_unk: bool = False
    suffix_indicator: str = ""
    end_suffix: str = ""
    byte_fallback: bool = False
    cache_capacity: int = MIN_CACHE_CAPACITY
    added_tokens: Optional[Union[Dict[str, int], Dict[bytes, int]]] = None

    def finalize(self) -> None:
        pipeline = self.get_pipeline()

        # remove BytesToChars transformation
        if pipeline.is_byte_level:
            self.vocab = [apply_unicode_to_bytes(token) for token in self.vocab]
            pipeline.vocab = self.vocab
            if self.merges_are_pairs:
                self.merges = [tuple(map(apply_unicode_to_bytes, merge)) for merge in self.merges]
            else:
                self.merges = [tuple(map(apply_unicode_to_bytes, merge.split(" "))) for merge in self.merges]

            chars_to_bytes_idx = next(
                idx for idx, step in enumerate(pipeline.steps) if isinstance(step, CharsToBytesStep)
            )
            pipeline.steps.insert(chars_to_bytes_idx, FuseStep())
            pipeline.steps = [
                step for step in pipeline.steps if not isinstance(step, (BytesToCharsStep, CharsToBytesStep))
            ]

        if self.added_tokens is None:
            return

        if len(self.added_tokens.values()) > 0:
            size_diff = max(self.added_tokens.values()) - len(self.vocab) + 1
            if size_diff > 0:
                self.vocab.extend(type(self.vocab[0])() for _ in range(size_diff))

        for token, idx in self.added_tokens.items():
            if isinstance(self.vocab[0], bytes) and not isinstance(token, bytes):
                token = token.encode()
            self.vocab[idx] = token

    @classmethod
    def from_hf_json(cls, tokenizer_json: Dict[str, Any]) -> "BPETokenizationStep":
        vocab = [token for token, index in sorted(tokenizer_json["model"]["vocab"].items(), key=lambda x: x[1])]
        added_tokens = {token["content"]: token["id"] for token in tokenizer_json["added_tokens"] if token["id"]}
        for token_json in tokenizer_json["added_tokens"]:
            if token_json["rstrip"]:
                for new_token in generate_tokens_with_space_symbols(token_json["content"], depth=2):
                    added_tokens[new_token] = token_json["id"]

        # TODO: CVS-150387 Implement suffix_indicator.
        if tokenizer_json["model"]["continuing_subword_prefix"]:
            raise NotImplementedError("continuing_subword_prefix/suffix_indicator is not implemented yet.")

        return cls(
            unk_token=tokenizer_json["model"]["unk_token"] or "",
            fuse_unk=tokenizer_json["model"]["fuse_unk"] or False,
            suffix_indicator=tokenizer_json["model"]["continuing_subword_prefix"] or "",
            end_suffix=tokenizer_json["model"]["end_of_word_suffix"] or "",
            vocab=vocab,
            merges=tokenizer_json["model"]["merges"],
            added_tokens=added_tokens,
            byte_fallback=tokenizer_json["model"]["byte_fallback"],
            cache_capacity=max(
                tokenizer_json["model"].get("cache_capacity", int(len(vocab) * VOCAB_SIZE_CACHE_PROPORTION)),
                MIN_CACHE_CAPACITY,
            ),
        )

    @classmethod
    def from_tiktoken_encoding(
        cls,
        encoding: "Encoding",  # noqa
        reference_vocab: Optional[Dict[Union[str, bytes], int]] = None,
    ) -> "BPETokenizationStep":
        from .tiktoken_parser import generate_vocab_and_merges

        vocab, merges, added_tokens = generate_vocab_and_merges(encoding)
        added_tokens.update(dict(encoding._special_tokens.items()))

        if reference_vocab is not None:
            existing_indices = set(vocab.values())

            for ref_token, ref_idx in reference_vocab.items():
                if ref_idx in existing_indices:
                    continue

                # special tokens from reference vocab can be strings, not bytes
                if isinstance(ref_token, str):
                    ref_token = ref_token.encode()

                vocab[ref_token] = ref_idx

        return cls(
            unk_token="",
            fuse_unk=False,
            suffix_indicator="",
            end_suffix="",
            vocab=[token for token, idx in sorted(vocab.items(), key=lambda x: x[1])],
            merges=merges,
            added_tokens=added_tokens,
            cache_capacity=max(int(len(vocab) * VOCAB_SIZE_CACHE_PROPORTION), MIN_CACHE_CAPACITY),
        )

    @property
    def merges_are_pairs(self) -> bool:
        return self.merges and not isinstance(self.merges[0], str)

    def get_ov_subgraph(self, input_nodes: List[Output]) -> List[Output]:
        pipeline = self.get_pipeline()
        pipeline.vocab_node_outputs = self.create_string_constant_node(self.vocab)

        if self.added_tokens:
            special_tokens_outputs = self.create_string_constant_node(self.added_tokens)
        else:
            special_tokens_outputs = []

        if special_tokens_outputs and pipeline.is_byte_level:
            special_tokens_outputs = pipeline.add_ragged_dimension(special_tokens_outputs)
            special_tokens_outputs = BytesToCharsStep().get_ov_subgraph(special_tokens_outputs)[-3:]

        input_nodes.extend(pipeline.vocab_node_outputs)
        if self.merges_are_pairs:
            left_merges, right_merges = zip(*self.merges)
            input_nodes.extend(
                (
                    *self.create_string_constant_node(left_merges),
                    *self.create_string_constant_node(right_merges),
                )
            )
        else:
            input_nodes.extend(self.create_string_constant_node(self.merges))

        if special_tokens_outputs:
            input_nodes.extend(
                (
                    *special_tokens_outputs,
                    *make_constant_node(np.array(list(self.added_tokens.values())), Type.i32).outputs(),
                )
            )

        return (
            _get_factory()
            .create(
                "BPETokenizer",
                input_nodes,
                {
                    "unk_token": self.unk_token,
                    "fuse_unk": self.fuse_unk,
                    "suffix_indicator": self.suffix_indicator,
                    "end_suffix": self.end_suffix,
                    "byte_fallback": self.byte_fallback,
                    "cache_capacity": self.cache_capacity,
                },
            )
            .outputs()
        )


@dataclass
class PostTokenizationStep(BasePipelineStep):
    pass


@dataclass
class TruncationStep(PostTokenizationStep):
    max_length: int
    truncate_right: bool = True
    axis: int = -1

    @classmethod
    def from_hf_json(
        cls, tokenizer_json: Dict[str, Any], num_of_added_tokens: int = 0, max_length: int = -1
    ) -> "TruncationStep":
        if max_length == -1:
            max_length = min(
                tokenizer_json["truncation"]["max_length"] - num_of_added_tokens,
                2**31 - 1 - num_of_added_tokens,
            )
        else:
            max_length = min(max_length - num_of_added_tokens, 2**31 - 1 - num_of_added_tokens)
        return cls(
            max_length=max_length,
            truncate_right=tokenizer_json["truncation"]["direction"] == "Right",
        )

    @classmethod
    def from_hf_object(cls, tokenizer: Any, num_of_added_tokens: int = 0) -> "TruncationStep":
        max_length = min(
            tokenizer.model_max_length - num_of_added_tokens,
            2**31 - 1 - num_of_added_tokens,
        )
        return cls(
            max_length=max_length,
            truncate_right=tokenizer.truncation_side == "right",
        )

    @staticmethod
    def validate_inputs(input_nodes):
        if len(input_nodes) != 3:
            raise UserInputError("Only one input ragged tensor is supported as an input for TruncationStep")

    def get_ov_subgraph(self, input_nodes: List[Output]):
        # FIXME: Truncation side (truncate_right) is ignored
        # TODO: Check if axis is the right-most dimension
        self.validate_inputs(input_nodes)

        max_length = opset.minimum(
            opset.subtract(input_nodes[1], input_nodes[0]),
            make_constant_node(self.max_length, Type.i32),
        )
        if self.truncate_right:
            return [
                input_nodes[0],
                opset.add(input_nodes[0], max_length).output(0),
                input_nodes[2],
            ]
        else:
            return [
                opset.subtract(input_nodes[1], max_length).output(0),
                input_nodes[1],
                input_nodes[2],
            ]


@dataclass
class SpecialTokenWithId:
    token: Optional[str] = None
    _token_id: Optional[int] = None

    def set_token_id(self, vocab: Optional[List[str]]) -> None:
        if self._token_id is None and vocab is not None and self.token in vocab:
            self._token_id = vocab.index(self.token)

    @property
    def token_id(self) -> Optional[int]:
        return self._token_id

    @token_id.setter
    def token_id(self, value: int) -> None:
        self._token_id = value


@dataclass
class TokenWithTypeId:
    token_type_id: Optional[int] = None


@dataclass
class AddToken(TokenWithTypeId, SpecialTokenWithId):
    enabled_by_default: bool = True
    pass


@dataclass
class Sequence(TokenWithTypeId):
    pass


@dataclass
class CombineSegmentsStep(PostTokenizationStep):
    inputs: List[TokenWithTypeId] = field(default_factory=list)
    segment_ids: Optional[List[int]] = None
    axis: int = -1
    add_special_tokens: bool = True

    def __post_init__(self):
        if self.segment_ids is not None:
            return

        segment_ids_tensor = [node.token_type_id for node in self.inputs]
        if any(segment is None for segment in segment_ids_tensor):
            segment_ids_tensor = [0] * len(self.inputs)

        self.segment_ids = segment_ids_tensor

    def finalize(self) -> None:
        pipeline = self.get_pipeline()
        self.set_tokens_ids(vocab=pipeline.vocab)

    def set_tokens_ids(self, vocab: Optional[List[int]]) -> None:
        for input_ in self.inputs:
            if isinstance(input_, AddToken) and input_.token_id is None:
                input_.set_token_id(vocab)

    @property
    def number_of_added_tokens(self) -> int:
        return sum(1 for input_ in self.inputs if (isinstance(input_, AddToken) and input_.enabled_by_default))

    @classmethod
    def from_hf_json_template_postprocessor(
        cls, post_processor_dict: Dict[str, Any], number_of_inputs: int = 1, add_special_tokens: bool = True
    ) -> "CombineSegmentsStep":
        inputs: List[TokenWithTypeId] = []
        if number_of_inputs == 1:
            post_processor = post_processor_dict["single"]
        else:
            post_processor = post_processor_dict["pair"]

        for template_dict in post_processor:
            if "SpecialToken" in template_dict:
                step = AddToken(
                    token=template_dict["SpecialToken"]["id"],
                    token_type_id=template_dict["SpecialToken"]["type_id"],
                    enabled_by_default=add_special_tokens,
                )
                if special_tokens := post_processor_dict.get("special_tokens", False):
                    step.token_id = next(iter(special_tokens.get(step.token, {}).get("ids", [None])))
                inputs.append(step)
            elif "Sequence" in template_dict:
                inputs.append(Sequence(token_type_id=template_dict["Sequence"]["type_id"]))
        return cls(inputs, add_special_tokens=add_special_tokens)

    @classmethod
    def from_hf_json_bert_postprocessor(
        cls, post_processor_dict: Dict[str, Any], number_of_inputs: int = 1, add_special_tokens: bool = True
    ) -> "CombineSegmentsStep":
        inputs: List[TokenWithTypeId] = []
        inputs.append(
            AddToken(token=post_processor_dict["cls"][0], token_type_id=0, enabled_by_default=add_special_tokens)
        )
        inputs.append(Sequence(token_type_id=0))
        inputs.append(
            AddToken(token=post_processor_dict["sep"][0], token_type_id=0, enabled_by_default=add_special_tokens)
        )
        if number_of_inputs == 2:
            inputs.append(Sequence(token_type_id=1))
            inputs.append(
                AddToken(token=post_processor_dict["sep"][0], token_type_id=1, enabled_by_default=add_special_tokens)
            )
        return cls(inputs, add_special_tokens=add_special_tokens)

    @classmethod
    def from_hf_json_roberta_processor(
        cls, post_processor_dict: Dict[str, Any], number_of_inputs: int = 1, add_special_tokens: bool = True
    ) -> "CombineSegmentsStep":
        if number_of_inputs == 2:
            raise UserInputError("Two inputs not supported for RoBERTa processor")

        inputs: List[TokenWithTypeId] = [Sequence(token_type_id=0)]

        inputs.insert(
            0,
            AddToken(
                token=post_processor_dict["cls"][0],
                _token_id=post_processor_dict["cls"][1],
                token_type_id=0,
                enabled_by_default=add_special_tokens,
            ),
        )
        inputs.append(
            AddToken(
                token=post_processor_dict["sep"][0],
                _token_id=post_processor_dict["sep"][1],
                token_type_id=0,
                enabled_by_default=add_special_tokens,
            )
        )
        return cls(inputs, add_special_tokens=add_special_tokens)

    def validate_inputs(self, input_nodes: List[Output]) -> None:
        number_of_sequence_inputs = sum(1 for input_ in self.inputs if isinstance(input_, Sequence))
        if number_of_sequence_inputs != len(input_nodes) / 3:
            raise UserInputError(
                f"Number of input nodes: {len(input_nodes)}, must be equal to {number_of_sequence_inputs}"
            )

    def get_ov_subgraph(self, input_nodes):
        self.validate_inputs(input_nodes)

        op_inputs = []
        input_nodes_iter = iter(input_nodes)

        segment_ids = []
        segment_index = 0
        for (key, token_id), group_iter in groupby(
            self.inputs, key=lambda input: (type(input), getattr(input, "token_id", None))
        ):
            if key is Sequence:
                for sequence in group_iter:
                    op_inputs.extend(islice(input_nodes_iter, 3))
                segment_ids.append(self.segment_ids[segment_index])
                segment_index += 1
            elif key is AddToken:
                ids = [node._token_id for node in group_iter]

                segment_ids.append(self.segment_ids[segment_index])
                segment_index += len(ids)

                op_inputs.extend(make_constant_node(0, Type.i32).outputs())
                # If we don't add special tokens then end is 0.
                op_inputs.extend(make_constant_node(len(ids) if self.add_special_tokens else 0, Type.i32).outputs())
                op_inputs.append(make_constant_node(np.array(ids), Type.i32).output(0))
            else:
                raise UserInputError(f"Unexpected node type in CombineSegments: {key}")

        op_inputs.append(make_constant_node(segment_ids, Type.i32).output(0))
        return _get_factory().create("CombineSegments", op_inputs).outputs()


@dataclass
class PaddingStep(PostTokenizationStep, SpecialTokenWithId):
    pad_right: bool = True
    token_type_id: Optional[int] = None
    max_length: int = -1
    axis: int = -1
    pad_to_max_length: bool = False

    @classmethod
    def from_hf_json(
        cls,
        tokenizer_json: Dict[str, Any],
        pad_to_max_length: bool = False,
        max_length: int = -1,
        pad_right: bool = True,
    ) -> "PaddingStep":
        padding_dict = tokenizer_json["padding"]
        padding_strategy = padding_dict.get("strategy", {})
        if max_length == -1 and isinstance(padding_strategy, dict) and "Fixed" in padding_strategy:
            max_length = padding_strategy["Fixed"]

        return cls(
            token=padding_dict["pad_token"],
            _token_id=padding_dict["pad_id"],
            pad_right=pad_right,
            token_type_id=padding_dict["pad_type_id"],
            max_length=max_length,
            pad_to_max_length=pad_to_max_length,
        )

    @staticmethod
    def validate_inputs(input_nodes: List[Output]) -> None:
        # Suppose input_nodes may have multiple tuples each with 3 tensors represented decomposed ragged tensors
        # We suppose that all ragged tensors represent the same structure and produce the mask only once
        if len(input_nodes) % 3 != 0 or len(input_nodes) < 3:
            raise UserInputError(
                f"Number of input nodes should be divisible by 3 and bigger or equal 3. Got {len(input_nodes)}"
            )

    def get_ov_subgraph(self, input_nodes: List[Output]) -> List[Output]:
        self.validate_inputs(input_nodes)

        outputs = []

        if not self.pad_to_max_length or self.max_length == -1 or self.max_length >= 2**31:
            # Calculate max_length as the maximum ragged length
            max_length = opset.reduce_max(
                opset.subtract(input_nodes[1], input_nodes[0]),
                make_constant_node(0, Type.i32),
            )
        else:
            max_length = make_constant_node(self.max_length, Type.i32)

        names = [TOKEN_IDS_INPUT_NAME, TOKEN_TYPE_IDS_INPUT_NAME][: len(input_nodes) // 3]
        for idx, name in enumerate(names):
            cur_outputs = (
                _get_factory()
                .create(
                    "RaggedToDense",
                    input_nodes[3 * idx : 3 * (idx + 1)]
                    + max_length.outputs()
                    + make_constant_node(self.token_id or 0, Type.i32).outputs(),
                    {
                        "pad_right": self.pad_right,
                        "pad_max_length": self.pad_to_max_length,
                    },
                )
                .outputs()
            )
            cur_outputs[0].tensor.add_names({name})

            outputs.append(cur_outputs[0])
            if idx == 0:
                mask = opset.convert(cur_outputs[1], "i32").output(
                    0
                )  # TODO: Change RaggedToDense to generate mask of any type

        outputs.append(mask)
        outputs[-1].add_names({ATTENTION_MASK_INPUT_NAME})

        return outputs


@dataclass
class DecodingStep(BasePipelineStep):
    pass


@dataclass
class VocabDecoderStep(DecodingStep):
    vocab: Optional[List[str]] = None
    skip_tokens: Optional[List[int]] = None
    do_skip_tokens: Optional[bool] = True

    def finalize(self) -> None:
        pipeline = self.get_pipeline()
        if pipeline is None and self.skip_tokens is None:
            self.skip_tokens = []
        elif self.skip_tokens is None:
            self.skip_tokens = pipeline.skip_tokens or []

    def get_vocab_node_outputs(self) -> Optional[List[Output]]:
        return self.get_pipeline().vocab_node_outputs if self.get_pipeline() is not None else None

    def get_ov_subgraph(self, input_nodes: List[Output]) -> List[Output]:
        if self.vocab is None:
            vocab_outputs = self.get_vocab_node_outputs()
        else:
            vocab_outputs = self.create_string_constant_node(self.vocab)
        input_nodes.extend(vocab_outputs)

        # Put constant with skip tokens even if do_skip_tokens=False, so that it can be switched on/off at runtime.
        # Slice through all skip tokens if flag is true, else slice to get an empty tensor.
        stop_const = op.Constant(Type.i32, Shape([1]), [np.iinfo(np.int32).max if self.do_skip_tokens else 0])

        zero_const = op.Constant(Type.i32, Shape([1]), [0])
        one_const = op.Constant(Type.i32, Shape([1]), [1])
        skip_tokens_const = op.Constant(Type.i32, Shape([len(self.skip_tokens)]), self.skip_tokens)
        sliced_skips = opset.slice(skip_tokens_const, zero_const, stop_const, one_const).outputs()
        input_nodes.extend(sliced_skips)

        return _get_factory().create("VocabDecoder", input_nodes).outputs()


@dataclass
class CharsToBytesStep(DecodingStep):
    def get_ov_subgraph(self, input_nodes: List[Output]) -> List[Output]:
        return _get_factory().create("CharsToBytes", input_nodes, {}).outputs()


@dataclass
class FuseStep(DecodingStep):
    def get_ov_subgraph(self, input_nodes: List[Output]) -> List[Output]:
        *input_nodes, chars_node = input_nodes
        return _get_factory().create("FuzeRagged", input_nodes, {}).outputs() + [chars_node]


@dataclass
class UTF8ValidateStep(DecodingStep):
    mode: UTF8ReplaceMode = field(default_factory=lambda: UTF8ReplaceMode.IGNORE)

    def get_ov_subgraph(self, input_nodes: List[Output]) -> List[Output]:
        replace_mode = True if self.mode == UTF8ReplaceMode.REPLACE else False
        return _get_factory().create("UTF8Validate", input_nodes, {"replace_mode": replace_mode}).outputs()


@dataclass
class ByteFallbackStep(DecodingStep):
    def get_ov_subgraph(self, input_nodes: List[Output]) -> List[Output]:
        if len(input_nodes) == 5:
            ragged_dims, input_nodes = input_nodes[:2], input_nodes[2:]
        else:
            ragged_dims = []

        return ragged_dims + _get_factory().create("ByteFallback", input_nodes).outputs()


@dataclass
class RegexDecodingStep(DecodingStep):
    regex_search_pattern: str
    replace_term: str

    @classmethod
    def clean_up_tokenization_spaces(cls) -> "RegexDecodingStep":
        return cls(
            regex_search_pattern=r"(?| ([\\.\\?\\!,])| ('[ms])| (') | ('[rv]e)| (n't))",
            replace_term=r"$1",
        )

    @classmethod
    def parse_replace_dict(cls, replace_dict: Dict[str, Any]) -> "RegexDecodingStep":
        pattern = replace_dict.get("pattern", {}).get("String")
        content = replace_dict.get("content")
        if pattern is None or content is None:
            raise ValueError(f"Replace Decoding Op with this parameters: `{replace_dict}` does not support yet.")

        return cls(regex_search_pattern=pattern, replace_term=content)

    @classmethod
    def parse_strip_dict(cls, replace_dict: Dict[str, Any]) -> "RegexDecodingStep":
        content = replace_dict.get("content")
        if content is None:
            raise ValueError(f"Replace Decoding Op with this parameters: `{replace_dict}` does not support yet.")

        return cls(regex_search_pattern=f"^{content}", replace_term="")

    @classmethod
    def rstrip_space(cls) -> "RegexDecodingStep":
        return cls(
            regex_search_pattern=r" $",
            replace_term="",
        )

    @classmethod
    def strip_forward_space(cls) -> "RegexDecodingStep":
        return cls(
            regex_search_pattern=r"^ ",
            replace_term="",
        )

    @classmethod
    def strip_forward_space_before_not_space(cls) -> "RegexDecodingStep":
        return cls(
            regex_search_pattern=r"(^ )([^ ])",
            replace_term=r"$2",
        )

    @classmethod
    def replace_end_of_word_suffix(cls, suffix: str = "</w>") -> "RegexDecodingStep":
        return cls(
            regex_search_pattern=suffix,
            replace_term=" ",
        )

    @classmethod
    def replace_continuing_subword_prefix(cls, prefix: str = "##") -> "RegexDecodingStep":
        return cls(
            regex_search_pattern=prefix,
            replace_term="",
        )

    def get_ov_subgraph(self, input_nodes: List[Output]) -> List[Output]:
        if len(input_nodes) == 5:
            ragged_dims, input_nodes = input_nodes[:2], input_nodes[2:]
        else:
            ragged_dims = []

        input_nodes.extend(
            (
                *self.create_string_constant_node(self.regex_search_pattern),
                *self.create_string_constant_node(self.replace_term),
            )
        )
        return ragged_dims + _get_factory().create("RegexNormalization", input_nodes).outputs()

    @classmethod
    def replace_sp_spaces(cls) -> "RegexDecodingStep":
        return cls(
            regex_search_pattern="▁",
            replace_term=" ",
        )


@dataclass
class TokenizerPipeline:
    steps: List[BasePipelineStep] = field(default_factory=list)
    vocab: Optional[List[str]] = field(default=None, repr=False)
    added_tokens: Optional[List[str]] = field(default=None, repr=False)
    skip_tokens: Optional[List[int]] = field(default=None, repr=False)
    number_of_inputs: int = 1
    vocab_node_outputs: Optional[List[Output]] = field(default=None, repr=False)
    finalized: bool = False

    @property
    def is_byte_level(self) -> bool:
        return any(isinstance(step, BytesToCharsStep) for step in self.pre_tokenization_steps)

    def get_config(self) -> Dict[str, Dict[str, Any]]:
        return {type(step).__name__: step.get_config() for step in self.steps}

    @singledispatchmethod
    def add_steps(self, steps: Any) -> None:
        raise OVTypeError(f"Type {type(steps)} is not supported")

    @add_steps.register
    def _(self, steps: BasePipelineStep) -> None:
        self.steps.append(steps)
        steps.set_pipeline(self)

    @add_steps.register
    def _(self, steps: list) -> None:
        for step in steps:
            self.steps.append(step)
            step.set_pipeline(self)

    def __getitem__(self, item: int) -> BasePipelineStep:
        return self.steps[item]

    def get_tokenizer_ov_subgraph(self) -> Model:
        self.finalize()

        string_inputs = [op.Parameter(Type.string, PartialShape(["?"])) for _ in range(self.number_of_inputs)]

        processing_outputs = []
        for input_node in string_inputs:
            input_node = _get_opset_factory("opset15").create("StringTensorUnpack", input_node.outputs()).outputs()

            ragged = []
            if isinstance(self.steps[0], SpecialTokensSplit):
                input_node = self.add_ragged_dimension(input_node)
                input_node = self.steps[0].get_ov_subgraph(input_node)
                ragged, input_node = input_node[:2], input_node[2:]

            for step in self.normalization_steps:
                input_node = step.get_ov_subgraph(input_node)

            if not ragged:
                input_node = self.add_ragged_dimension(input_node)
            else:
                input_node = ragged + input_node

            for step in self.pre_tokenization_steps:
                input_node = step.get_ov_subgraph(input_node)

            for step in self.tokenization_steps:
                input_node = step.get_ov_subgraph(input_node[:-1])

            processing_outputs.extend(input_node)

        for step in self.post_tokenization_steps:
            processing_outputs = step.get_ov_subgraph(processing_outputs)

        model = Model(processing_outputs, string_inputs, name=TOKENIZER_NAME)
        return model

    def finalize(self) -> None:
        if self.finalized:
            return

        for step in copy(self.steps):
            step.finalize()
        self.finalized = True

    @property
    def normalization_steps(self) -> List[NormalizationStep]:
        return [step for step in self.steps if isinstance(step, NormalizationStep)]

    @property
    def pre_tokenization_steps(self) -> List[PreTokenizatinStep]:
        return [step for step in self.steps if isinstance(step, PreTokenizatinStep)]

    @property
    def tokenization_steps(self) -> List[TokenizationModelStep]:
        return [step for step in self.steps if isinstance(step, TokenizationModelStep)]

    @property
    def post_tokenization_steps(self) -> List[PostTokenizationStep]:
        return [step for step in self.steps if isinstance(step, PostTokenizationStep)]

    @property
    def decoding_steps(self) -> List[DecodingStep]:
        return [step for step in self.steps if isinstance(step, DecodingStep)]

    @staticmethod
    def add_ragged_dimension(input_node: List[Output]) -> List[Output]:
        shape = opset.shape_of(input_node[0])
        batch_size = opset.gather(shape, as_node(0), as_node(0))
        ragged_begins = opset.range(as_node(0), batch_size, as_node(1), output_type="i32").outputs()
        ragged_ends = opset.range(
            as_node(1), opset.add(batch_size, make_constant_node(1, Type.i64)), as_node(1), output_type="i32"
        ).outputs()
        return ragged_begins + ragged_ends + input_node

    def create_decoding_pipeline(self, input_nodes: List[Output]) -> List[Output]:
        for step in self.decoding_steps:
            pipeline_step = step.get_ov_subgraph(input_nodes)
            input_nodes = pipeline_step

        return _get_opset_factory("opset15").create("StringTensorPack", input_nodes).outputs()

    def get_detokenizer_ov_subgraph(self) -> Model:
        self.finalize()

        if not any(isinstance(step, VocabDecoderStep) for step in self.decoding_steps):
            raise NotImplementedError("Detokenizer is not supported for this model yet!")

        input_node = op.Parameter(Type.i32, PartialShape(["?", "?"]))
        token_ids = input_node
        outputs = self.create_decoding_pipeline([token_ids])
        model = Model(outputs, [input_node], name=DETOKENIZER_NAME)
        model.output().tensor.add_names({STRING_OUTPUT_NAME})
        return model<|MERGE_RESOLUTION|>--- conflicted
+++ resolved
@@ -14,11 +14,7 @@
 from typing import Any, Dict, Iterable, List, Optional, Tuple, Union
 
 import numpy as np
-<<<<<<< HEAD
-from openvino.runtime import Model, Output, PartialShape, Type, op, Shape, Tensor
-=======
-from openvino.runtime import Model, Output, PartialShape, Shape, Type, op
->>>>>>> ef07c3dc
+from openvino.runtime import Model, Output, PartialShape, Shape, Type, op, Tensor
 from openvino.runtime import opset12 as opset
 from openvino.runtime.exceptions import OVTypeError, UserInputError
 from openvino.runtime.utils.types import as_node, make_constant_node
@@ -427,18 +423,14 @@
 
     def get_ov_subgraph(self, input_nodes: List[Output]) -> List[Output]:
         pipeline = self.get_pipeline()
-        pipeline.vocab_node_outputs = self.create_string_constant_node(self.vocab).outputs()
+        pipeline.vocab_node_outputs = self.create_string_constant_node(self.vocab)
 
         ragged_dims, other_dims = [], input_nodes
         if len(input_nodes) > 4:
             ragged_dims, other_dims = input_nodes[:2], input_nodes[2:]
         other_dims.extend(
             (
-<<<<<<< HEAD
-                *self.create_string_constant_node(self.vocab),
-=======
                 *pipeline.vocab_node_outputs,
->>>>>>> ef07c3dc
                 make_constant_node(np.array(self.vocab_values, dtype=np.int32), Type.i32),
                 make_constant_node(self.default_value, Type.i32),  # default_value
             )
