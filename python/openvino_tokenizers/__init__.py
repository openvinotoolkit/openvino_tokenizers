--- conflicted
+++ resolved
@@ -74,8 +74,7 @@
 
     def inner(opset_version: Optional[str] = None) -> NodeFactory:
         nonlocal factory
-<<<<<<< HEAD
-        if factory.get(opset_version, False) == False:
+        if opset_version not in factory:
             openvino.runtime.utils.node_factory.NodeFactory.__init__ = new_factory_init
             factory[opset_version] = NodeFactory() if opset_version is None else NodeFactory(opset_version)
 
@@ -89,11 +88,8 @@
 
     def inner(opset_version: Optional[str] = None) -> NodeFactory:
         nonlocal factory
-        if factory.get(opset_version, False) == False:
+        if opset_version not in factory:
             openvino.runtime.utils.node_factory.NodeFactory.__init__ = old_factory_init
-=======
-        if opset_version not in factory:
->>>>>>> ef07c3dc
             factory[opset_version] = NodeFactory() if opset_version is None else NodeFactory(opset_version)
 
         return factory[opset_version]
