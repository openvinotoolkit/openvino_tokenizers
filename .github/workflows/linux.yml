--- conflicted
+++ resolved
@@ -243,7 +243,6 @@
     defaults:
       run:
         shell: bash
-<<<<<<< HEAD
     runs-on: aks-linux-4-cores-16gb
     container:
       image: openvinogithubactions.azurecr.io/ov_test/ubuntu_22_04_x64:${{ needs.openvino_download.outputs.docker_tag }}
@@ -251,10 +250,6 @@
         - /mount:/mount
         - ${{ github.workspace }}:${{ github.workspace }}
       options: -e HF_TOKEN
-
-=======
-    runs-on: ubuntu-22.04
->>>>>>> 358863af
     env:
       INSTALL_DIR: ${{ github.workspace }}/openvino/install
 
@@ -320,7 +315,6 @@
     defaults:
       run:
         shell: bash
-<<<<<<< HEAD
     runs-on: aks-linux-4-cores-16gb
     container:
       image: openvinogithubactions.azurecr.io/ov_test/ubuntu_22_04_x64:${{ needs.openvino_download.outputs.docker_tag }}
@@ -328,10 +322,6 @@
         - /mount:/mount
         - ${{ github.workspace }}:${{ github.workspace }}
       options: -e HF_TOKEN
-
-=======
-    runs-on: ubuntu-22.04
->>>>>>> 358863af
     env:
       OPENVINO_REPO: ${{ github.workspace }}/openvino
       INSTALL_DIR: ${{ github.workspace }}/openvino/install
