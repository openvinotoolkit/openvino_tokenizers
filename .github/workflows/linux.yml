--- conflicted
+++ resolved
@@ -36,163 +36,11 @@
       volumes: [ "/mount:/mount" ]
 
     steps:
-<<<<<<< HEAD
     - uses: openvinotoolkit/openvino/.github/actions/openvino_provider@master
       id: openvino_download
       with:
         platform: 'ubuntu22'
         revision: 'latest_available_commit'
-=======
-      - name: Download OpenVINO build
-        id: openvino_download
-        run: |
-          wget ${{ env.OV_TARBALL}} --progress=bar:force:noscroll -O openvino_package.tar.gz
-          tar -tvf openvino_package.tar.gz
-        continue-on-error: true
-
-      #
-      # Upload to artifacts
-      #
-
-      - name: Upload openvino package
-        if: steps.openvino_download.outcome == 'success'
-        uses: actions/upload-artifact@604373da6381bf24206979c74d06a550515601b9 # v4.4.1
-        with:
-          name: openvino_package
-          path: openvino_package.tar.gz
-          if-no-files-found: 'error'
-
-  openvino_build:
-    name: Build OpenVINO
-    needs: [openvino_download]
-    if: needs.openvino_download.outputs.status != 'success'
-    timeout-minutes: 150
-    defaults:
-      run:
-        shell: bash
-    runs-on: ubuntu-20.04-16-cores
-    env:
-      DEBIAN_FRONTEND: noninteractive # to prevent apt-get from waiting user input
-      CMAKE_BUILD_TYPE: 'Release'
-      CMAKE_GENERATOR: 'Ninja Multi-Config'
-      CMAKE_CXX_COMPILER_LAUNCHER: ccache
-      CMAKE_C_COMPILER_LAUNCHER: ccache
-      OPENVINO_REPO: ${{ github.workspace }}/openvino
-      INSTALL_DIR: ${{ github.workspace }}/openvino/install
-      BUILD_DIR: ${{ github.workspace }}/openvino/build
-
-    steps:
-      - name: Set apt retries
-        run: echo 'Acquire::Retries "10";' | sudo tee -a /etc/apt/apt.conf.d/80-retries > /dev/null
-
-      - name: Install git
-        run: |
-          sudo apt-get update
-          sudo apt-get install --assume-yes --no-install-recommends git ca-certificates
-
-      - name: Clone OpenVINO
-        uses: actions/checkout@d632683dd7b4114ad314bca15554477dd762a938 # v4.2.0
-        with:
-          repository: 'openvinotoolkit/openvino'
-          path: ${{ env.OPENVINO_REPO }}
-          submodules: 'true'
-          ref: ${{ env.OV_BRANCH}}
-
-      #
-      # Dependencies
-      #
-
-      - name: Install build dependencies
-        run: |
-          sudo -E ${OPENVINO_REPO}/install_build_dependencies.sh
-
-      - name: Setup Python ${{ env.PYTHON_VERSION }}
-        uses: actions/setup-python@f677139bbe7f9c59b41e40162b753c062f5d49a3 # v5.2.0
-        with:
-          python-version: ${{ env.PYTHON_VERSION }}
-          cache: 'pip'
-
-      - name: Install python dependencies
-        run: |
-          # For Python API: build and wheel packaging
-          python3 -m pip install -r ${OPENVINO_REPO}/src/bindings/python/wheel/requirements-dev.txt
-
-      #
-      # Build
-      #
-
-      - name: Setup ccache
-        uses: hendrikmuhs/ccache-action@ed74d11c0b343532753ecead8a951bb09bb34bc9 # v1.2.14
-        with:
-          max-size: "2000M"
-          # Should save cache only if run in the master branch of the base repo
-          # github.ref_name is 'ref/PR_#' in case of the PR, and 'branch_name' when executed on push
-          save: ${{ github.ref_name == 'master' && 'true' || 'false'  }}
-          verbose: 2
-          key: linux-ubuntu
-          restore-keys: |
-            linux-ubuntu
-
-      - name: CMake configure - OpenVINO
-        run: |
-          cmake \
-            -G "${{ env.CMAKE_GENERATOR }}" \
-            -DENABLE_CPPLINT=OFF \
-            -DENABLE_NCC_STYLE=OFF \
-            -DENABLE_TESTS=OFF \
-            -DENABLE_STRICT_DEPENDENCIES=OFF \
-            -DCMAKE_VERBOSE_MAKEFILE=ON \
-            -DCPACK_GENERATOR=TGZ \
-            -DENABLE_JS=OFF \
-            -DENABLE_SAMPLES=OFF \
-            -DENABLE_INTEL_NPU=OFF \
-            -DENABLE_OV_ONNX_FRONTEND=OFF \
-            -DENABLE_OV_PADDLE_FRONTEND=OFF \
-            -DENABLE_OV_PYTORCH_FRONTEND=OFF \
-            -DENABLE_OV_TF_FRONTEND=ON \
-            -DENABLE_OV_TF_LITE_FRONTEND=OFF \
-            -DENABLE_INTEL_GPU=OFF \
-            -DENABLE_INTEL_NPU=OFF \
-            -DCMAKE_COMPILE_WARNING_AS_ERROR=ON \
-            -DCMAKE_CXX_COMPILER_LAUNCHER=ccache \
-            -DCMAKE_C_COMPILER_LAUNCHER=ccache \
-            -DENABLE_PYTHON=ON \
-            -DENABLE_WHEEL=ON \
-            -S ${OPENVINO_REPO} \
-            -B ${BUILD_DIR}
-
-      - name: Clean ccache stats
-        run: ccache --zero-stats --show-config
-
-      - name: Cmake build - OpenVINO
-        run: cmake --build ${BUILD_DIR} --parallel --config ${{ env.CMAKE_BUILD_TYPE }}
-
-      - name: Show ccache stats
-        run: ccache --show-stats
-
-      - name: Cmake install - OpenVINO
-        run: |
-          cmake -DCMAKE_INSTALL_PREFIX=${INSTALL_DIR}/openvino_package -P ${BUILD_DIR}/cmake_install.cmake
-          cmake -DCMAKE_INSTALL_PREFIX=${INSTALL_DIR}/openvino_package -DCOMPONENT=python_wheels -P ${BUILD_DIR}/cmake_install.cmake
-
-      - name: Pack Artifacts
-        run: |
-          pushd ${INSTALL_DIR}
-            tar -czvf ${BUILD_DIR}/openvino_package.tar.gz *
-          popd
-
-      #
-      # Upload build artifacts and logs
-      #
-
-      - name: Upload openvino package
-        if: ${{ always() }}
-        uses: actions/upload-artifact@604373da6381bf24206979c74d06a550515601b9 # v4.4.1
-        with:
-          name: openvino_package
-          path: ${{ env.BUILD_DIR }}/openvino_package.tar.gz
-          if-no-files-found: 'error'
->>>>>>> d4251cac
 
   openvino_tokenizers_cpack:
     name: OpenVINO tokenizers cpack (BUILD_FAST_TOKENIZERS=${{ matrix.build_fast_tokenizers }}, BUILD_TYPE=${{ matrix.build_type }})
