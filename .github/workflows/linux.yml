--- conflicted
+++ resolved
@@ -199,11 +199,7 @@
           python -m pip wheel -v --no-deps --wheel-dir ${BUILD_DIR} \
               --config-settings=override=cross.arch="manylinux_2_31_x86_64" \
               --config-settings=override=cmake.options.BUILD_FAST_TOKENIZERS="${{ matrix.build_fast_tokenizers }}" \
-<<<<<<< HEAD
-              --find-links ${INSTALL_DIR}/wheels \
-=======
               ${{ needs.openvino_download.outputs.ov_wheel_source }} \
->>>>>>> 9e66cc62
               ${OPENVINO_TOKENIZERS_REPO}
         env:
           CMAKE_BUILD_PARALLEL_LEVEL: '4'
@@ -269,16 +265,8 @@
 
       - name: Install OpenVINO Python wheel from pre-built artifacts
         run: |
-<<<<<<< HEAD
-          # Find and install wheel
-          pushd ${INSTALL_DIR}/wheels
-            wheel_name=$(find . -name 'openvino-*.whl')
-            python3 -m pip install $wheel_name
-          popd
-=======
           python3 -m pip install openvino==${{ needs.openvino_download.outputs.ov_version }} ${{ needs.openvino_download.outputs.ov_wheel_source }}
         working-directory: ${{ env.INSTALL_DIR }}
->>>>>>> 9e66cc62
 
       - name: Install OpenVINO tokenizers wheel
         run: |
