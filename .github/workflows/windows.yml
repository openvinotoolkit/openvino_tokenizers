--- conflicted
+++ resolved
@@ -203,11 +203,7 @@
       - name: Build tokenizers wheel
         run: |
           python -m pip wheel -v --no-deps --wheel-dir ${env:BUILD_DIR} `
-<<<<<<< HEAD
-            --find-links ${env:INSTALL_DIR}/wheels `
-=======
             ${{ needs.openvino_download.outputs.ov_wheel_source }} `
->>>>>>> 9e66cc62
             --config-settings=override=cmake.build_path="${env:CMAKE_BUILD_DIR}" `
             ${env:OPENVINO_TOKENIZERS_REPO}
         env:
@@ -270,22 +266,8 @@
 
       - name: Install OpenVINO Python wheel from pre-built artifacts
         run: |
-<<<<<<< HEAD
-          pushd ${{ env.INSTALL_DIR }}
-            Expand-Archive openvino_package.zip -DestinationPath ./tmp
-            mv ./tmp/*/* .
-          popd
-
-      - name: Install OpenVINO Python wheel
-        if: needs.openvino_build.result == 'success'
-        run: |
-          # Find and install wheel
-          $ovCoreWheelPath=Get-ChildItem -Path "${{ env.INSTALL_DIR }}\\wheels" -Filter openvino-*.whl | % { $_.FullName }
-          python3 -m pip install "$ovCoreWheelPath"
-=======
           python3 -m pip install openvino==${{ needs.openvino_download.outputs.ov_version }} ${{ needs.openvino_download.outputs.ov_wheel_source }}
         working-directory: ${{ env.INSTALL_DIR }}
->>>>>>> 9e66cc62
 
       - name: Install OpenVINO tokenizers wheel
         run: |
