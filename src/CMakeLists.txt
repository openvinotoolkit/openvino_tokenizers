--- conflicted
+++ resolved
@@ -294,15 +294,6 @@
         LIBRARY DESTINATION ${OPENVINO_TOKENIZERS_INSTALL_LIBDIR} COMPONENT openvino_tokenizers
         RUNTIME DESTINATION ${OPENVINO_TOKENIZERS_INSTALL_BINDIR} COMPONENT openvino_tokenizers)
 
-<<<<<<< HEAD
-=======
-if(BUILD_FAST_TOKENIZERS)
-  install(TARGETS core_tokenizers
-          LIBRARY DESTINATION ${OPENVINO_TOKENIZERS_INSTALL_LIBDIR} COMPONENT openvino_tokenizers
-          RUNTIME DESTINATION ${OPENVINO_TOKENIZERS_INSTALL_BINDIR} COMPONENT openvino_tokenizers)
-endif()
-
->>>>>>> 3cc22329
 if(extra_libs)
   if(WIN32)
     set(extra_libs_location ${OPENVINO_TOKENIZERS_INSTALL_BINDIR})
