import json
import re
import tempfile
from pathlib import Path
<<<<<<< HEAD
from typing import List, NamedTuple, Union

=======
from typing import NamedTuple, Union, List
import numpy as np
>>>>>>> a235bc0c
import openvino as ov
import pytest
import requests
from openvino import Model, PartialShape, Type, op
from openvino_tokenizers import _get_factory, _get_opset_factory
from openvino_tokenizers.constants import UTF8ReplaceMode
from openvino_tokenizers.tokenizer_pipeline import (
    CaseFoldStep,
    CharsmapStep,
    DecodingStep,
    NormalizationStep,
    NormalizeUnicode,
    PreTokenizatinStep,
    RegexNormalizationStep,
    RegexSplitStep,
    SpecialToken,
    SpecialTokensSplit,
    TokenizerPipeline,
    UTF8ValidateStep,
)

from tests.utils import get_hf_tokenizer


core = ov.Core()
UNICODE_TEST_FILE_URL = "https://www.unicode.org/Public/UCD/latest/ucd/NormalizationTest.txt"


class NormalizationTestLine(NamedTuple):
    source: str
    nfc: str
    nfd: str
    nfkc: str
    nfkd: str
    comment: str


def parse_normalization_test_line(line):
    parts, comment = line.split("#", 1)
    parts = [part.strip() for part in parts.split(";")]

    # Convert the hexadecimal Unicode code points to characters
    def hex_to_char(hex_str):
        return "".join(chr(int(code, 16)) for code in hex_str.split())

    # Parse the components
    source = hex_to_char(parts[0])
    nfc = hex_to_char(parts[1])
    nfd = hex_to_char(parts[2])
    nfkc = hex_to_char(parts[3])
    nfkd = hex_to_char(parts[4])

    return NormalizationTestLine(source, nfc, nfd, nfkc, nfkd, comment)


@pytest.fixture(scope="session")
def icu_test_data(request):
    return requests.get(UNICODE_TEST_FILE_URL).text


@pytest.fixture(scope="session")
def unicode_normalization_test_data(request, icu_test_data):
    # check https://www.unicode.org/Public/UCD/latest/ucd/NormalizationTest.txt for details
    return [
        parse_normalization_test_line(line)
        for line in icu_test_data.split("\n")
        if line and not line.startswith("#") and not line.startswith("@")
    ]


############################################
########## Test Normalizer Step ############
############################################

utf8_validate_strings = [
    # Valid sequences.
    b"Eng... test, string?!",
    b"\xe2\x82\xac",  # Euro sign €ß
    "Проверка, как работает кириллица Љ љ Ђ ђ".encode(),
    "測試字符串".encode(),
    "Tester, la chaîne...".encode(),
    "سلسلة الاختبار".encode(),
    "מחרוזת בדיקה".encode(),
    "Сынақ жолы á".encode(),
    "😁😁".encode(),
    "🤣🤣🤣😁😁😁😁".encode(),
    "🫠".encode(),
    "介绍下清华大学".encode(),
    "折纸的过程看似简单，其实想要做好，还是需要一套很复杂的工艺。以折一支玫瑰花为例，我们可以将整个折纸过程分成三个阶段，即：创建栅格折痕，制作立体基座，完成花瓣修饰。".encode(),
    # Invalid sequences.
    b"\x81First byte is invalid utf8",
    b"\x80\x80\x80",  # Bytes 0x80 are valid as continuation bytes, but not as a start byte
    bytes([0b11000000, 0b11000000, 0b11000000]),
    bytes(
        [0b11110000, 0b10010011, 0b10000001, 0b11101000, 0b11110000, 0b10010011, 0b10000001, 0b10101000]
    ),  # 4th byte is invalid continuation
    bytes(
        [0b11110000, 0b10011111, 0b10011000, 0b11000001, 0b11110000, 0b10011111, 0b10011000, 0b10000001]
    ),  # 4th byte is invalid continuation
    b"\xc0\x80",  # 2 bytes sequence but codepoint is less than 0x80
    b"\xe0\x81\x81",  # 3 bytes sequence but codepoint is less than 0x800
    b"\xf0\x80\x80\x80",  # 4 bytes sequence but codepoint is less than 0x1000
    b"\xe2\x28\xa1",  # \x28 is not a valid continuation byte
    b"the following block is invalid \xe2\x28\xa1 but this text is valid",  # \x28 is not a valid continuation byte
    b"A\xc3\x28B",  # 'A' and 'B' are valid \x28 is invalid
    b"\xe2\x82",  # 3 byte symbol but is incomplete
    b"A\xc3\xa9\xe2\x82\xac\xf0\x90\x8d\x88",  # Mix of ASCII, 2-byte, 3-byte, and 4-byte characters
]


def create_normalization_model(layer: Union[NormalizationStep, DecodingStep]) -> ov.CompiledModel:
    input_node = op.Parameter(Type.string, PartialShape(["?"]))
    input_node.set_friendly_name("string_input")

    output = _get_opset_factory("opset15").create("StringTensorUnpack", input_node.outputs()).outputs()
    output = layer.get_ov_subgraph(output)
    output = _get_opset_factory("opset15").create("StringTensorPack", output).outputs()
    normalizer = Model(output, [input_node], "normalizer")

    return core.compile_model(normalizer)


@pytest.mark.parametrize("test_string", utf8_validate_strings)
@pytest.mark.parametrize("replace_mode", ["ignore", "replace"])
def test_utf8_validate(test_string, replace_mode):
    utf_validation_node = UTF8ValidateStep(UTF8ReplaceMode(replace_mode))
    compiled_model = create_normalization_model(utf_validation_node)
    res_ov = compiled_model([test_string])[0]
    res_py = test_string.decode(errors=replace_mode)
    assert res_ov == res_py


tokenizers_with_charsmap = ["google/flan-t5-xxl"]


charsmap_test_strings = ["Henry \u2163  ①②③", ""]


@pytest.fixture(scope="session", params=tokenizers_with_charsmap, ids=lambda checkpoint: checkpoint.split("/")[-1])
def hf_charsmap_tokenizer(request):
    hf_tokenizer = get_hf_tokenizer(request, fast_tokenizer=True, trust_remote_code=True)
    if not hf_tokenizer.is_fast:
        pytest.skip("Fast tokenizer should use Rust backend.")

    return hf_tokenizer


@pytest.fixture(scope="session")
def precompiled_charsmap_json(request, hf_charsmap_tokenizer):
    with tempfile.TemporaryDirectory() as tmpdir:
        hf_charsmap_tokenizer.save_pretrained(tmpdir)

        tmpdir = Path(tmpdir)
        with open(tmpdir / "tokenizer.json") as tok_json:
            tj = json.load(tok_json)
            return tj["normalizer"]["normalizers"][0]


@pytest.mark.parametrize("test_string", charsmap_test_strings)
def test_charsmap_normalizartion(test_string, hf_charsmap_tokenizer, precompiled_charsmap_json):
    charsmap_normalization_node = CharsmapStep.from_hf_step_json(precompiled_charsmap_json)
    compiled_model = create_normalization_model(charsmap_normalization_node)
    res_ov = compiled_model([test_string])[0][0]
    res_hf = hf_charsmap_tokenizer.backend_tokenizer.normalizer.normalize_str(test_string)
    assert res_ov == res_hf


@pytest.mark.parametrize(
    "test_parameters",
    [
        # results for sentencepiece charsmap:
        ("NFC", 17325),  # failed examples: 2640
        ("NFD", 17736),  # failed examples: 2229
        ("NFKC", 17224),  # failed examples: 2741
        ("NFKD", 17619),  # failed examples: 2346
        # results for icu70:
        # ("NFC", 19875),  # failed examples: 90
        # ("NFD", 19851),  # failed examples: 114
        # ("NFKC", 19777),  # failed examples: 188
        # ("NFKD", 19753),  # failed examples: 212
        # results for huggingface tokenizers:
        # ("NFC", 19247),  # failed examples: 718
        # ("NFD", 19220),  # failed examples: 745
        # ("NFKC", 19077),  # failed examples: 888
        # ("NFKD", 19050),  # failed examples: 915
    ],
)
def test_unicode_normalization_model(test_parameters, unicode_normalization_test_data):
    normalization_type, positive_threshold = test_parameters
    normalizer_layer = NormalizeUnicode(normalization_type)
    compiled_model = create_normalization_model(normalizer_layer)
    positive, negative, no_transformation = 0, 0, 0
    for test_input in unicode_normalization_test_data:
        res_ov = compiled_model([test_input.source])[0][0].encode()
        expected = getattr(test_input, normalization_type.lower()).encode()
        positive += res_ov == expected
        negative += res_ov != expected
        no_transformation += test_input.source.encode() == expected

    assert positive == positive_threshold, (
        f"{normalization_type}\n"
        f"Positive: {positive}, expected: {positive_threshold}\n"
        f"Negative: {negative}, expected: {len(unicode_normalization_test_data) - positive_threshold}\n"
        f"No transformation: {no_transformation}, positive delta: {positive - no_transformation}"
    )


@pytest.mark.parametrize(
    "test_string, expected, is_uft8",
    [
        ("a", "a", True),
        ("a", "a", False),
        ("A", "a", True),
        ("A", "a", False),
        ("Ю", "ю", True),
        ("Ю", "Ю", False),
        ("Σ", "σ", True),
        ("Σ", "Σ", False),
        ("Hello World!", "hello world!", True),
        ("Hello World!", "hello world!", False),
    ],
)
def test_casefold_normalization(test_string, expected, is_uft8):
    casefold = CaseFoldStep("utf-8" if is_uft8 else "")
    compiled_model = create_normalization_model(casefold)
    res_ov = compiled_model([test_string])[0]
    assert res_ov == expected


@pytest.mark.parametrize(
    "test_string, expected, layer",
    [
        ("Hello world!", " Hello world!", RegexNormalizationStep.add_prefix_whitespace_regex()),
        (" Hello world!", " Hello world!", RegexNormalizationStep.add_prefix_whitespace_regex()),
        ("\tHello world!", "\tHello world!", RegexNormalizationStep.add_prefix_whitespace_regex()),
        ("Hello world!", " Hello world!", RegexNormalizationStep.add_prefix_whitespace_to_not_whitespace_regex()),
        (" Hello world!", " Hello world!", RegexNormalizationStep.add_prefix_whitespace_to_not_whitespace_regex()),
        ("\tHello world!", " \tHello world!", RegexNormalizationStep.add_prefix_whitespace_to_not_whitespace_regex()),
        ("\tHello", "▁\tHello", RegexNormalizationStep.prepend_regex("▁")),
        (  # test backward compatibility with old regex
            " ' declare",
            "'declare",
            RegexNormalizationStep(
                regex_search_pattern=r" ([\\.\\?\\!,])| ('[ms])| (') | ('[rv]e)| (n't)",
                replace_term=r"\1",
            ),
        ),
        ("", "", RegexNormalizationStep.prepend_regex("▁")),
        ("\n", "▁\n", RegexNormalizationStep.prepend_regex("▁")),
        ("n", "▁n", RegexNormalizationStep.prepend_regex("▁")),
        (" ", "▁ ", RegexNormalizationStep.prepend_regex("▁")),
        (  # test backward compatibility with old regex
            "\n",
            "▁\n",
            RegexNormalizationStep(
                regex_search_pattern=r"(^)(.)",
                replace_term=r"▁\2",
            ),
        ),
        (  # test backward compatibility with old regex
            "\n",
            "▁\n",
            RegexNormalizationStep(
                regex_search_pattern=r"(^)(.+)",
                replace_term=r"▁$2",
            ),
        ),
    ],
)
def test_regex_normalization(test_string, expected, layer):
    compiled_model = create_normalization_model(layer)
    res_ov = compiled_model([test_string])[0]
    assert res_ov[0] == expected


############################################
######## Test PreTokenizatin Step ##########
############################################


def create_splitting_model(layer: PreTokenizatinStep) -> ov.CompiledModel:
    input_node = op.Parameter(Type.string, PartialShape(["?"]))
    input_node.set_friendly_name("string_input")

    output = _get_opset_factory("opset15").create("StringTensorUnpack", input_node.outputs()).outputs()
    output = TokenizerPipeline.add_ragged_dimension(output)
    output = layer.get_ov_subgraph(output)
    output = _get_opset_factory("opset15").create("StringTensorPack", output[2:5]).outputs()
    splitter = Model(output, [input_node], "splitter")

    return core.compile_model(splitter)


clip_regex_pattern = (
    r"<\\|startoftext\\|>|<\\|endoftext\\|>|'s|'t|'re|'ve|'m|'ll|'d|[\\p{L}]+|[\\p{N}]|[^\\s\\p{L}\\p{N}]+"
)
re_clip_splitter = re.compile(clip_regex_pattern)
clip_splitter = RegexSplitStep(clip_regex_pattern, invert=True)

text2image_prompts = [
    "Cinematic, a vibrant Mid-century modern dining area, colorful chairs and a sideboard, ultra realistic, many detail",
    "colibri flying near a flower, side view, forest background, natural light, photorealistic, 4k",
    "Illustration of an astronaut sitting in outer space, moon behind him",
    "A vintage illustration of a retro computer, vaporwave aesthetic, light pink and light blue",
    "A view from beautiful alien planet, very beautiful, surealism, retro astronaut on the first plane, 8k photo",
    "red car in snowy forest, epic vista, beautiful landscape, 4k, 8k",
    "A raccoon trapped inside a glass jar full of colorful candies, the background is steamy with vivid colors",
    "cute cat 4k, high-res, masterpiece, best quality, soft lighting, dynamic angle",
    "A cat holding a sign that says hello OpenVINO",
    "A small cactus with a happy face in the Sahara desert.",
]


@pytest.mark.parametrize(
    "test_string, expected, layer",
    [
        ("Hello world!", ("Hello", "world", "!"), RegexSplitStep.whitespace_splitter()),
        ("Hello     world!", ("Hello", "world!"), RegexSplitStep.bert_whitespace_splitter()),
        ("", ("",), RegexSplitStep.whitespace_splitter()),
        *[(prompt, tuple(re_clip_splitter.findall(prompt)), clip_splitter) for prompt in text2image_prompts],
        (
            "▁one▁two▁three▁",
            ("▁one", "▁two", "▁three", "▁"),
            RegexSplitStep(split_pattern="▁", behaviour="mergedwithnext"),
        ),
        ("▁", ("▁",), RegexSplitStep(split_pattern="▁", behaviour="mergedwithnext")),
        ("No split pattern", ("No split pattern",), RegexSplitStep(split_pattern="▁", behaviour="mergedwithnext")),
        (
            "▁one▁two▁three▁",
            ("▁", "one▁", "two▁", "three▁"),
            RegexSplitStep(split_pattern="▁", behaviour="mergedwithprevious"),
        ),
        ("▁", ("▁",), RegexSplitStep(split_pattern="▁", behaviour="mergedwithprevious")),
        ("No split pattern", ("No split pattern",), RegexSplitStep(split_pattern="▁", behaviour="mergedwithprevious")),
        ("split", tuple("split"), RegexSplitStep.split_by_chars()),
        ("split by chars", tuple("split by chars"), RegexSplitStep.split_by_chars()),
    ],
)
def test_regex_split(test_string, expected, layer):
    compiled_model = create_splitting_model(layer)
    res_ov = compiled_model([test_string])[0]
    assert (res_ov == expected).all()


<<<<<<< HEAD
def create_special_tokens_split(special_tokens: List[SpecialToken]) -> ov.CompiledModel:
    layer = SpecialTokensSplit(special_tokens)

    input_node = op.Parameter(Type.string, PartialShape(["?"]))
    output = _get_factory().create("StringTensorUnpack", input_node.outputs()).outputs()
    output = TokenizerPipeline.add_ragged_dimension(output)
    output = layer.get_ov_subgraph(output)
    output_string = _get_factory().create("StringTensorPack", output[2:5]).outputs()

    splitter = Model(output_string + output[-1:], [input_node], "splitter")
    return core.compile_model(splitter)


@pytest.mark.parametrize(
    "special_tokens, text, expected, expected_skips",
    [
        (
            [
                SpecialToken("<｜begin▁of▁sentence｜>"),
            ],
            "<｜begin▁of▁sentence｜> the user's <</SYS>>",
            ("<｜begin▁of▁sentence｜>", " the user's <</SYS>>"),
            [1, 0],
        ),
        (
            [SpecialToken("<｜begin▁of▁sentence｜>", strip_right=True)],
            "<｜begin▁of▁sentence｜>   the user's <</SYS>>",
            ("<｜begin▁of▁sentence｜>   ", "the user's <</SYS>>"),
            [1, 0],
        ),
        (
            [SpecialToken("<|eot_id|>", strip_left=True)],
            "    the user's <</SYS>>    <|eot_id|>",
            ("    the user's <</SYS>>", "    <|eot_id|>"),
            [0, 1],
        ),
        ([SpecialToken("    ")], "    def", ("    ", "def"), [1, 0]),
        ([SpecialToken("    ")], "    def  ", ("    ", "def  "), [1, 0]),
        ([SpecialToken("    ")], "    def    ", ("    ", "def", "    "), [1, 0, 1]),
    ],
)
def test_special_tokens_split(special_tokens, text, expected, expected_skips):
    compiled_model = create_special_tokens_split(special_tokens)
    res, skips = compiled_model([text]).values()
    assert (res == expected).all()
    assert (skips == expected_skips).all()
=======
################################################
######## Test RaggedToDense Operation ##########
################################################


@pytest.mark.parametrize(
    "input_values, expected",
    [
        (
            {
                "begins": [0, 3],
                "ends": [3, 8],
                "data": [10, 20, 100, 30, 40, 50, 200, 300],
                "padding_size": 10,
                "value": 42,
                "padding_side": "right",
            },
            [
                [10, 20, 100, 42, 42, 42, 42, 42, 42, 42],
                [30, 40, 50, 200, 300, 42, 42, 42, 42, 42],
            ],
        ),
        (
            {
                "begins": [0, 3],
                "ends": [3, 8],
                "data": [10, 20, 100, 30, 40, 50, 200, 300],
                "padding_size": 10,
                "value": 42,
                "padding_side": "left",
            },
            [
                [42, 42, 42, 42, 42, 42, 42, 10, 20, 100],
                [42, 42, 42, 42, 42, 30, 40, 50, 200, 300],
            ],
        ),
        (
            {
                "begins": [0, 3],
                "ends": [3, 8],
                "data": [10, 20, 100, 30, 40, 50, 200, 300],
                "padding_size": 2,
                "value": 42,
                "padding_side": "right",
            },
            [
                [10, 20],
                [30, 40],
            ],
        ),
    ],
)
def test_ragged_to_dense(input_values, expected):
    numeric_input_names = "begins", "ends", "data", "padding_size", "value"
    np_input_values = [np.array(input_values[key], dtype=np.int32) for key in numeric_input_names]

    # Parameter for all inputs except value
    input_params = [op.Parameter(Type.i32, PartialShape(["?"])) for _ in range(len(numeric_input_names) - 1)]
    # Parameter for value
    input_params = [*input_params, op.Parameter(Type.i32, PartialShape([]))]

    assert input_values["padding_side"] in ["right", "left"]
    pad_right = True if input_values["padding_side"] == "right" else False
    combine_segments = _get_factory().create("RaggedToDense", input_params, {"pad_right": pad_right}).outputs()

    ragged_to_dense_model = Model(combine_segments, input_params, "ragged_to_dense")
    compiled_model = core.compile_model(ragged_to_dense_model)

    res = compiled_model(np_input_values)
    assert np.all(res[0] == np.array(expected, dtype=np.int32))


##################################################
######## Test CombinedSegments Operation #########
##################################################


@pytest.mark.parametrize(
    "input_values, expected",
    [
        (
            [
                {"begins": [0, 2], "ends": [2, 5], "data": [10, 20, 30, 40, 50]},  # [10, 20], [30, 40, 50]
                {"begins": [0, 1], "ends": [1, 3], "data": [100, 200, 300]},  # [100], [200, 300]
            ],
            {
                "begins": [0, 3],
                "ends": [3, 8],
                "data": [10, 20, 100, 30, 40, 50, 200, 300],
            },  # [[10, 20, 100], [30, 40, 50, 200, 300]]
        ),
        (
            [
                {"begins": [0, 2], "ends": [2, 5], "data": [10, 20, 30, 40, 50]},  # [10, 20], [30, 40, 50]
                {"begins": [0, 1], "ends": [1, 3], "data": [100, 200, 300]},  # [100], [200, 300]
                {"begins": [0, 2], "ends": [2, 3], "data": [1000, 2000, 3000]},  # [1000, 2000], [3000]
            ],
            {
                "begins": [0, 5],
                "ends": [5, 11],  # [[10, 20, 100, 1000, 2000], [30, 40, 50, 200, 300, 3000]]
                "data": [10, 20, 100, 1000, 2000, 30, 40, 50, 200, 300, 3000],
            },
        ),
    ],
)
def test_combine_segments(input_values, expected):
    numeric_input_names = "begins", "ends", "data"

    np_input_values = []
    for value in input_values:
        np_input_values.extend([np.array(value[k], dtype=np.int32) for k in numeric_input_names])
    np_input_values.append(np.arange(len(input_values), dtype=np.int32))

    input_params = [op.Parameter(Type.i32, PartialShape(["?"])) for _ in range(len(np_input_values))]
    combine_segments = _get_factory().create("CombineSegments", input_params).outputs()
    combine_segments_model = Model(combine_segments, input_params, "combine_segments")

    compiled_model = core.compile_model(combine_segments_model)
    res = compiled_model(np_input_values)
    for (_, val), (_, expect_val) in zip(res.items(), expected.items()):
        assert np.all(val == np.array(expect_val, dtype=np.int32))
>>>>>>> a235bc0c
<|MERGE_RESOLUTION|>--- conflicted
+++ resolved
@@ -2,13 +2,9 @@
 import re
 import tempfile
 from pathlib import Path
-<<<<<<< HEAD
 from typing import List, NamedTuple, Union
 
-=======
-from typing import NamedTuple, Union, List
 import numpy as np
->>>>>>> a235bc0c
 import openvino as ov
 import pytest
 import requests
@@ -352,8 +348,7 @@
     res_ov = compiled_model([test_string])[0]
     assert (res_ov == expected).all()
 
-
-<<<<<<< HEAD
+    
 def create_special_tokens_split(special_tokens: List[SpecialToken]) -> ov.CompiledModel:
     layer = SpecialTokensSplit(special_tokens)
 
@@ -400,7 +395,8 @@
     res, skips = compiled_model([text]).values()
     assert (res == expected).all()
     assert (skips == expected_skips).all()
-=======
+    
+
 ################################################
 ######## Test RaggedToDense Operation ##########
 ################################################
@@ -521,5 +517,4 @@
     compiled_model = core.compile_model(combine_segments_model)
     res = compiled_model(np_input_values)
     for (_, val), (_, expect_val) in zip(res.items(), expected.items()):
-        assert np.all(val == np.array(expect_val, dtype=np.int32))
->>>>>>> a235bc0c
+        assert np.all(val == np.array(expect_val, dtype=np.int32))