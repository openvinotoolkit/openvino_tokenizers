--- conflicted
+++ resolved
@@ -1,7 +1,3 @@
 {
-<<<<<<< HEAD
-    "tests/tokenizers_test.py::test_": 0.9328641467657758
-=======
     "tests/tokenizers_test.py::test_": 0.9360320933625091
->>>>>>> 708712d8
 }